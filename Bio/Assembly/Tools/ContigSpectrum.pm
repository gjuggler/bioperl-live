#
# BioPerl module for Bio::Assembly::Tools::ContigSpectrum
#
# Copyright by Florent Angly
#
# You may distribute this module under the same terms as Perl itself
#
# POD documentation - main docs before the code

=head1 NAME

Bio::Assembly::Tools::ContigSpectrum - create and manipulate contig spectra

=head1 SYNOPSIS

  # Simple contig spectrum creation
  my $csp1 = Bio::Assembly::Tools::ContigSpectrum->new(
    -id       => 'csp1',
    -spectrum => { 1 => 10,
                   2 => 2,
                   3 => 1 } );

  # ...or another way to create a simple contig spectrum
  my $csp2 = Bio::Assembly::Tools::ContigSpectrum->new;
  $csp2->id('csp2');
  $csp2->spectrum({ 1 => 20, 2 => 1, 4 => 1 });

  # Get some information
  print "This is contig spectrum ".$csp->id."\n";
  print "It contains ".$csp->nof_seq." sequences\n";
  print "The largest contig has ".$csp->max_size." sequences\n";
  print "The spectrum is: ".$csp->to_string($csp->spectrum)."\n";

  # Let's add the contig spectra
  my $summed_csp = Bio::Assembly::Tools::ContigSpectrum->new;
  $summed_csp->add($csp1);
  $summed_csp->add($csp2);
  print "The summed contig spectrum is ".$summed_csp->to_string."\n";

  # Make an average
  my $avg_csp = Bio::Assembly::Tools::ContigSpectrum->new;
  $avg_csp = $avg_csp->average([$csp1, $csp2]);
  print "The average contig spectrum is ".$avg_csp->to_string."\n";

  # Get a contig spectrum from an assembly
  my $from_assembly = Bio::Assembly::Tools::ContigSpectrum->new(
    -assembly       => $assembly_object,
    -eff_asm_params => 1);
  print "The contig spectrum from assembly is ".$from_assembly->to_string."\n";

  # Report advanced information (possible because eff_asm_params = 1)
  print "Average sequence length: ".$from_assembly->avg_seq_len." bp\n";
  print "Minimum overlap length: ".$from_assembly->min_overlap." bp\n";
  print "Average overlap length: ".$from_assembly->avg_overlap." bp\n";
  print "Minimum overlap match: ".$from_assembly->min_identity." %\n";
  print "Average overlap match: ".$from_assembly->avg_identity." %\n";

  # Assuming the assembly object contains sequences from several different
  # metagenomes, we have a mixed contig spectrum from which a cross contig
  # spectrum and dissolved contig spectra can be obtained
  my $mixed_csp = $from_assembly;

  # Calculate a dissolved contig spectrum
  my $meta1_dissolved = Bio::Assembly::Tools::ContigSpectrum->new(
    -dissolve => [$mixed_csp, 'metagenome1'] );
  my $meta2_dissolved = Bio::Assembly::Tools::ContigSpectrum->new(
    -dissolve => [$mixed_csp, 'metagenome2'] );
  print "The dissolved contig spectra are:\n".
    $meta1_dissolved->to_string."\n".
    $meta2_dissolved->to_string."\n";

  # Determine a cross contig spectrum
  my $cross_csp = Bio::Assembly::Tools::ContigSpectrum->new(
    -cross => $mixed_csp );
  print "The cross contig spectrum is ".$cross_csp->to_string."\n";

  # Score a contig spectrum (the more abundant the contigs and the larger their
  # size, the larger the score)
<<<<<<< HEAD

=======
  my $csp_score = $csp->score( $csp->nof_seq );
>>>>>>> 6213d4af

=head1 DESCRIPTION

The Bio::Assembly::Tools::ContigSpectrum Perl module enables to
manually create contig spectra, import them from assemblies,
manipulate them, transform between different types of contig spectra
and output them.

Bio::Assembly::Tools::ContigSpectrum is a module to create, manipulate
and output contig spectra, assembly-derived data used in metagenomics
(community genomics) for diversity estimation.

=head2 Background

A contig spectrum is the count of the number of contigs of different
size in an assembly. For example, the contig spectrum [100 5 1 0 0
...] means that there were 100 singlets (1-contigs), 5 contigs of 2
sequences (2-contigs), 1 contig of 3 sequences (3-contig) and no
larger contigs.

An assembly can be produced from a mixture of sequences from different
metagenomes. The contig obtained from this assembly is a mixed contig
spectrum. The contribution of each metagenome in this mixed contig
spectrum can be obtained by determining a dissolved contig spectrum.

Finally, based on a mixed contig spectrum, a cross contig spectrum can
be determined. In a cross contig spectrum, only contigs containing
sequences from different metagenomes are kept; "pure" contigs are
excluded. Additionally, the total number of singletons (1-contigs)
from each region that assembles with any fragments from other regions
is the number of 1-contigs in the cross contig spectrum.

=head2 Implementation

The simplest representation of a contig spectrum is as a hash
representation where the key is the contig size (number of sequences
making up the contig) and the value the number of contigs of this
size.

In fact, it is useful to have more information associated with the
contig spectrum, hence the Bio::Assembly::Tools::ContigSpectrum module
implements an object containing a contig spectrum hash and additional
information. The get/set methods to access them are:

    id              contig spectrum ID
    nof_rep         number of repetitions (assemblies) used
    max_size        size of (number of sequences in) the largest contig
    spectrum        hash representation of a contig spectrum

    nof_seq         number of sequences
    avg_seq_len     average sequence length

    eff_asm_params  reports effective assembly parameters

    nof_overlaps    number of overlaps (needs eff_asm_params)
    min_overlap     minimum overlap length in a contig (needs eff_asm_params)
    min_identity    minimum sequence identity percentage (needs eff_asm_params)
    avg_overlap     average overlap length (needs eff_asm_params)
    avg_identity    average overlap identity percentage (needs eff_asm_params)

  Operations on the contig spectra:

    to_string       create a string representation of the spectrum
    spectrum        import a hash contig spectrum
    assembly        determine a contig spectrum from an assembly, contig or singlet
    dissolve        calculate a dissolved contig spectrum (depends on assembly)
    cross           produce a cross contig spectrum (depends on assembly)
    add             add a contig spectrum to an existing one
    average         make an average of several contig spectra
    score           score a contig spectrum: the higher the number of contigs
                      and the larger their size, the higher the score.

When using operations that rely on knowing "where" (from what
metagenomes) a sequence came from (i.e. when creating a dissolved or
cross contig spectrum), make sure that the sequences used for the
assembly have a name header, e.g.  E<gt>metagenome1|seq1,
E<gt>metagenome2|seq1, ...

=head1 FEEDBACK

=head2 Mailing Lists

User feedback is an integral part of the evolution of this and other
Bioperl modules. Send your comments and suggestions preferably to the
Bioperl mailing lists  Your participation is much appreciated.

  bioperl-l@bioperl.org                  - General discussion
  http://bioperl.org/wiki/Mailing_lists  - About the mailing lists
<<<<<<< HEAD


=head2 Support 

Please direct usage questions or support issues to the mailing list:

=======


=head2 Support 

Please direct usage questions or support issues to the mailing list:

>>>>>>> 6213d4af
I<bioperl-l@bioperl.org>

rather than to the module maintainer directly. Many experienced and 
reponsive experts will be able look at the problem and quickly 
address it. Please include a thorough description of the problem 
with code and data examples if at all possible.

=head2 Reporting Bugs

Report bugs to the BioPerl bug tracking system to help us keep track
the bugs and their resolution. Bug reports can be submitted via email
or the web:

  bioperl-bugs@bio.perl.org
  http://bugzilla.bioperl.org/

=head1 AUTHOR - Florent E Angly

Email florent_dot_angly_at_gmail_dot_com

=head1 APPENDIX

The rest of the documentation details each of the object
methods. Internal methods are usually preceded with a "_".

=cut

package Bio::Assembly::Tools::ContigSpectrum;

use strict;

use Bio::Root::Root;
use Bio::Assembly::Scaffold;
use Bio::SimpleAlign;
use Bio::LocatableSeq;

use base 'Bio::Root::Root';


=head2 new

  Title   : new
  Usage   : my $csp = Bio::Assembly::Tools::ContigSpectrum->new();
              or
            my $csp = Bio::Assembly::Tools::ContigSpectrum->new(
              -id => 'some_name',
              -spectrum =>  { 1 => 90 , 2 => 3 , 4 => 1 },
            );
              or
            my $csp = Bio::Assembly::Tools::ContigSpectrum->new(
              -assembly =>  $assembly_obj
            );
  Function: create a new contig spectrum object
  Returns : reference to a contig spectrum object
  Args    : none

=cut

sub new {
  my ($class, @args) = @_;
  my $self = $class->SUPER::new(@args);
  my ( $id, $nof_seq, $nof_rep, $max_size, $nof_overlaps, $min_overlap,
    $min_identity, $avg_overlap, $avg_identity, $avg_seq_len, $spectrum,
    $assembly, $eff_asm_params, $dissolve, $cross) = $self->_rearrange(
    [qw(ID NOF_SEQ NOF_REP MAX_SIZE NOF_OVERLAPS MIN_OVERLAP MIN_IDENTITY
    AVG_OVERLAP AVG_IDENTITY AVG_SEQ_LEN SPECTRUM ASSEMBLY EFF_ASM_PARAMS
    DISSOLVE CROSS)], @args );

  # First set up some defauts
  $self->{'_id'}             = 'NoName';
  $self->{'_nof_seq'}        = 0;
  $self->{'_nof_rep'}        = 0;
  $self->{'_max_size'}       = 0;
  $self->{'_nof_overlaps'}   = 0;
  $self->{'_min_overlap'}    = undef;
  $self->{'_min_identity'}   = undef;
  $self->{'_avg_overlap'}    = 0;
  $self->{'_avg_identity'}   = 0;
  $self->{'_avg_seq_len'}    = 0;
  $self->{'_eff_asm_params'} = 0;
<<<<<<< HEAD
  $self->{'_spectrum'}       = {1 => 0};  # contig spectrum hash representation
  $self->{'_assembly'}       = []; # list of assembly objects used
=======
  $self->{'_spectrum'}       = {1 => 0}; # contig spectrum hash representation
  $self->{'_assembly'}       = []; # list of assembly, contigs and singlet objects
>>>>>>> 6213d4af

  # Then, according to user desires, override defaults
  $self->{'_id'}             = $id             if (defined $id);
  $self->{'_nof_seq'}        = $nof_seq        if (defined $nof_seq);
  $self->{'_nof_rep'}        = $nof_rep        if (defined $nof_rep);
  $self->{'_max_size'}       = $max_size       if (defined $max_size);
  $self->{'_nof_overlaps'}   = $nof_overlaps   if (defined $nof_overlaps);
  $self->{'_min_overlap'}    = $min_overlap    if (defined $min_overlap);
  $self->{'_avg_overlap'}    = $avg_overlap    if (defined $avg_overlap);
  $self->{'_min_identity'}   = $min_identity   if (defined $min_identity);
  $self->{'_avg_identity'}   = $avg_identity   if (defined $avg_identity);
  $self->{'_avg_seq_len'}    = $avg_seq_len    if (defined $avg_seq_len);
  $self->{'_eff_asm_params'} = $eff_asm_params if (defined $eff_asm_params);

<<<<<<< HEAD
  # Finally get stuff that can be gotten in an automated way
=======
  # Finally get stuff that can be obtained in an automated way
>>>>>>> 6213d4af
  $self->_import_spectrum($spectrum) if defined($spectrum);
  $self->_import_assembly($assembly) if defined($assembly);
  $self->_import_cross_csp($cross)   if defined($cross);
  if (defined($dissolve)) {
    my ($mixed_csp, $header) = (@$dissolve[0], @$dissolve[1]);
    $self->_import_dissolved_csp($mixed_csp, $header);
  }
<<<<<<< HEAD
  $self->_import_cross_csp($cross)   if defined($cross);
=======
>>>>>>> 6213d4af

  return $self;
}


=head2 id

  Title   : id
  Usage   : $csp->id
  Function: get/set contig spectrum id
  Returns : string
  Args    : string [optional]

=cut

sub id {
  my ($self, $id) = @_;
  if (defined $id) {
    $self->{'_id'} = $id;
  }
  $id = $self->{'_id'};
  return $id;
}


=head2 nof_seq

  Title   : nof_seq
  Usage   : $csp->nof_seq
  Function: get/set the number of sequences making up the contig spectrum
  Returns : integer
  Args    : integer [optional]

=cut

sub nof_seq {
  my ($self, $nof_seq) = @_;
  if (defined $nof_seq) {
    $self->throw("The number of sequences must be strictly positive. Got ".
      "'$nof_seq'") if $nof_seq < 1;
    $self->{'_nof_seq'} = $nof_seq;
  }
  $nof_seq = $self->{'_nof_seq'};
  return $nof_seq;
}


=head2 nof_rep

  Title   : nof_rep
  Usage   : $csp->nof_rep
  Function: Get/Set the number of repetitions (assemblies) used to create the 
            contig spectrum
  Returns : integer
  Args    : integer [optional]

=cut

sub nof_rep {
  my ($self, $nof_rep) = @_;
  if (defined $nof_rep) {
    $self->throw("The number of repetitions must be strictly positive. Got ".
      "'$nof_rep'") if $nof_rep < 1;
    $self->{'_nof_rep'} = $nof_rep;
  }
  $nof_rep = $self->{'_nof_rep'};
  return $nof_rep;
}


=head2 max_size

  Title   : max_size
  Usage   : $csp->max_size
  Function: get/set the size of (number of sequences in) the largest contig
  Returns : integer
  Args    : integer [optional]

=cut

sub max_size {
  my ($self, $max_size) = @_;
  if (defined $max_size) {
    $self->throw("The contig maximum size must be strictly positive. Got ".
      "'$max_size'") if $max_size < 1;
    $self->{'_max_size'} = $max_size;
  }
  $max_size = $self->{'_max_size'};
  return $max_size;
}


=head2 nof_overlaps

  Title   : nof_overlaps
  Usage   : $csp->nof_overlaps
  Function: Get/Set the number of overlaps in the assembly.
  Returns : integer
  Args    : integer [optional]

=cut

sub nof_overlaps {
  my ($self, $nof_overlaps) = @_;
  if (defined $nof_overlaps) {
    $self->throw("The number of overlaps must be strictly positive. Got ".
      "'$nof_overlaps'") if $nof_overlaps < 1;
    $self->{'_nof_overlaps'} = $nof_overlaps;
  }
  $nof_overlaps = $self->{'_nof_overlaps'};
  return $nof_overlaps;
}


=head2 min_overlap

  Title   : min_overlap
  Usage   : $csp->min_overlap
  Function: get/set the assembly minimum overlap length
  Returns : integer
  Args    : integer [optional]

=cut

sub min_overlap {
  my ($self, $min_overlap) = @_;
  if (defined $min_overlap) {
    $self->throw("The minimum of overlap length must be strictly positive. Got".
      " '$min_overlap'") if $min_overlap < 1;
    $self->{'_min_overlap'} = $min_overlap;
  }
  $min_overlap = $self->{'_min_overlap'};
  return $min_overlap;
}


=head2 avg_overlap

  Title   : avg_overlap
  Usage   : $csp->avg_overlap
  Function: get/set the assembly average overlap length
  Returns : decimal
  Args    : decimal [optional]

=cut

sub avg_overlap {
  my ($self, $avg_overlap) = @_;
  if (defined $avg_overlap) {
    $self->throw("The average overlap length must be strictly positive. Got ".
      "'$avg_overlap'") if $avg_overlap < 1;
    $self->{'_avg_overlap'} = $avg_overlap;
  }
  $avg_overlap = $self->{'_avg_overlap'};
  return $avg_overlap;
}


=head2 min_identity

  Title   : min_identity
  Usage   : $csp->min_identity
  Function: get/set the assembly minimum overlap identity percent
  Returns : 0 < decimal < 100
  Args    : 0 < decimal < 100 [optional]

=cut

sub min_identity {
  my ($self, $min_identity) = @_;
  if (defined $min_identity) {
    $self->throw("The minimum overlap percent identity must be strictly ".
      "positive. Got '$min_identity'") if $min_identity < 1;
    $self->{'_min_identity'} = $min_identity;
  }
  $min_identity = $self->{'_min_identity'};
  return $min_identity;
}


=head2 avg_identity

  Title   : avg_identity
  Usage   : $csp->avg_identity
  Function: get/set the assembly average overlap identity percent
  Returns : 0 < decimal < 100
  Args    : 0 < decimal < 100 [optional]

=cut

sub avg_identity {
  my ($self, $avg_identity) = @_;
  if (defined $avg_identity) {
    $self->throw("The average overlap percent identity must be strictly ".
      "positive. Got '$avg_identity'") if $avg_identity < 1;
    $self->{'_avg_identity'} = $avg_identity;
  }
  $avg_identity = $self->{'_avg_identity'};
  return $avg_identity;
}


=head2 avg_seq_len

  Title   : avg_seq_len
  Usage   : $csp->avg_seq_len
  Function: get/set the assembly average sequence length
  Returns : avg_seq_len
  Args    : real [optional]

=cut

sub avg_seq_len {
  my ($self, $avg_seq_len) = @_;
  if (defined $avg_seq_len) {
    $self->throw("The average sequence length must be strictly positive. Got ".
      "'$avg_seq_len'") if $avg_seq_len < 1;
    $self->{'_avg_seq_len'} = $avg_seq_len;
  }
  $avg_seq_len = $self->{'_avg_seq_len'};
  return $avg_seq_len;
}


=head2 eff_asm_params

  Title   : eff_asm_params
  Usage   : $csp->eff_asm_params(1)
  Function: Get/set the effective assembly parameters option. It defines if the
            effective assembly parameters should be determined when a contig
            spectrum based or derived from an assembly is calculated. The
            effective assembly parameters include avg_seq_length, nof_overlaps,
            min_overlap, avg_overlap, min_identity and avg_identity.
            1 = get them, 0 = don't.
  Returns : integer
  Args    : integer [optional]

=cut

sub eff_asm_params {
  my ($self, $eff_asm_params) = @_;
  if (defined $eff_asm_params) {
    $self->throw("eff_asm_params can only take values 0 or 1. Input value was ".
      "'$eff_asm_params'") unless $eff_asm_params == 0 || $eff_asm_params == 1;
    $self->{'_eff_asm_params'} = $eff_asm_params;
  }
  $eff_asm_params = $self->{'_eff_asm_params'};
  return $eff_asm_params;
}


=head2 spectrum

  Title   : spectrum
  Usage   : my $spectrum = $csp->spectrum({1=>10, 2=>2, 3=>1});
  Function: Get the current contig spectrum represented as a hash / Update a
            contig spectrum object based on a contig spectrum represented as a
            hash
            The hash representation of a contig spectrum is as following:
              key   -> contig size (in number of sequences)
              value -> number of contigs of this size
  Returns : contig spectrum as a hash reference
  Args    : contig spectrum as a hash reference [optional]

=cut

sub spectrum {
  my ($self, $spectrum) = @_;
  if (defined $spectrum) {
    $self->_import_spectrum($spectrum);
  }
  $spectrum = $self->{'_spectrum'};
  return $spectrum;
}


=head2 assembly

  Title   : assembly
  Usage   : my @obj_list = $csp->assembly();
  Function: get/set the contig spectrum object by adding an assembly, contig or
            singlet object to it, or get the list of objects associated with it
  Returns : arrayref of assembly, contig and singlet objects used in the contig
            spectrum object (Bio::Assembly::Scaffold, Bio::Assembly::Contig and
            Bio::Assembly::Singlet objects)
  Args    : Bio::Assembly::Scaffold, Contig or Singlet object

=cut

sub assembly {
  my ($self, $assembly) = @_;
  if (defined $assembly) {
    $self->_import_assembly($assembly);
  }
  my @obj_list = @{$self->{'_assembly'}} if defined $self->{'_assembly'};
  return @obj_list;
}


=head2 drop_assembly

  Title   : drop_assembly
  Usage   : $csp->drop_assembly();
  Function: Remove all assembly objects associated with a contig spectrum.
            Assembly objects can take a lot of memory, which can be freed by
            calling this method. Don't call this method if you need the assembly
            object later on, for example for creating a dissolved or cross
            contig spectrum.
  Returns : 1 for success
  Args    : none

=cut

sub drop_assembly {
  my ($self) = @_;
  $self->{'_assembly'} = [];
  return 1;
}


=head2 dissolve

  Title   : dissolve
  Usage   : $dissolved_csp->dissolve($mixed_csp, $seq_header);
  Function: Dissolve a mixed contig spectrum for the set of sequences that
            contain the specified header, i.e. determine the contribution of
            these sequences to the mixed contig spectrum. The mixed contig
            spectrum object must have one or several assembly object(s). In
            addition, min_overlap, min_identity and eff_asm_params are taken
            from the mixed contig spectrum, unless they are specified manually
            for the dissolved contig spectrum. The dissolved contigs underlying
            the contig spectrum can be obtained by calling the assembly() method.
  Returns : 1 for success
  Args    : Bio::Assembly::Tools::ContigSpectrum reference
            sequence header string

=cut

sub dissolve {
  my ($self, $mixed_csp, $seq_header) = @_;
  $self->_import_dissolved_csp($mixed_csp, $seq_header);
  return 1;
}


=head2 cross

  Title   : cross
  Usage   : $cross_csp->cross($mixed_csp);
  Function: Calculate a cross contig_spectrum based on a mixed contig_spectrum.
            The underlying cross-contigs themselves can be obtained by calling 
            the assembly() method.
  Returns : 1 for success
  Args    : Bio::Assembly::Tools::ContigSpectrum reference

=cut

sub cross {
  my ($self, $mixed_csp) = @_;
  $self->_import_cross_csp($mixed_csp);
  return 1;
}

=head2 to_string

  Title   : to_string
  Usage   : my $csp_string = $csp->to_string;
  Function: Convert the contig spectrum into a string (easy to print!!).
  Returns : string
  Args    : element separator (integer) [optional]
              1 -> space-separated
              2 -> tab-separated
              3 -> newline-separated

=cut

sub to_string {
  my ($self, $element_separator) = @_;
  return 0 if $self->{'_max_size'} == 0;
  $element_separator ||= 1;
  if ($element_separator == 1) {
    $element_separator = ' ';
  } elsif ($element_separator == 2) {
    $element_separator = "\t";
  } elsif ($element_separator == 3) {
    $element_separator = "\n";
  } else {
    $self->throw("Unknown separator type '$element_separator'\n");
  }
  my $str = '';
  for (my $q = 1 ; $q <= $self->{'_max_size'} ; $q++) {
    my $val = 0;
    if (exists $self->{'_spectrum'}{$q}) {
      $val = $self->{'_spectrum'}{$q};
    }
    $str .= $val.$element_separator;
  }
  $str =~ s/\s$//;
  return $str;
}


=head2 add

  Title   : add
  Usage   : $csp->add($additional_csp);
  Function: Add a contig spectrum to an existing one: sums the spectra, update
            the number of sequences, number of repetitions, ...
  Returns : 1 for success
  Args    : Bio::Assembly::Tools::ContigSpectrum object

=cut

sub add {
  my ($self, $csp) = @_;
  # Sanity check
  if( !ref $csp || ! $csp->isa('Bio::Assembly::Tools::ContigSpectrum') ) {
        $self->throw("Unable to process non Bio::Assembly::Tools::ContigSpectrum ".
        "object [".ref($csp)."]");
  }
  # Update overlap statistics
  if ( $self->{'_eff_asm_params'} > 0 ) {

    # Warnings
    if ( $csp->{'_eff_asm_params'} == 0 ) {
      $self->warn("The parent contig spectrum needs effective assembly ".
        "parameters (eff_asm_params = ".$self->{'_eff_asm_params'}.") but the ".
        "child contig spectrum doesn't have them (eff_asm_params = ".
        $csp->{'_eff_asm_params'}."). Skipping them...");
    } elsif ( $csp->{'_eff_asm_params'} != $self->{'_eff_asm_params'} ) {
      $self->warn("The parent contig spectrum needs a different method for ".
        "detecting the effective assembly parameters (eff_asm_params = ".
        $self->{'_eff_asm_params'}.") than the one specified for the child ".
        "contig spectrum (eff_asm_params = ".$csp->{'_eff_asm_params'}."). ".
        "Ignoring the differences...");
    }

    # Update existing stats
    ( $self->{'_avg_overlap'} , $self->{'_avg_identity'}, $self->{'_min_overlap'},
      $self->{'_min_identity'}, $self->{'_nof_overlaps'} ) = $self->_update_overlap_stats(
      $self->{'_avg_overlap'} , $self->{'_avg_identity'}, $self->{'_min_overlap'},
      $self->{'_min_identity'}, $self->{'_nof_overlaps'},
      $csp->{'_avg_overlap'}  , $csp->{'_avg_identity'} , $csp->{'_min_overlap'},
      $csp->{'_min_identity'} , $csp->{'_nof_overlaps'} );

  }

  # Update sequence average length (not number of sequences)
  ( $self->{'_avg_seq_len'} ) = $self->_update_seq_stats(
    $self->{'_avg_seq_len'}, $self->{'_nof_seq'}, $csp->{'_avg_seq_len'},
    $csp->{'_nof_seq'} );

  # Update spectrum (and nof_seq, max_size, and increment nof_rep by 1)
  $self->_import_spectrum($csp->{'_spectrum'});

  # Update nof_rep
  $self->{'_nof_rep'}--;
  $self->{'_nof_rep'} += $csp->{'_nof_rep'};
  # Update list of assembly objects used
  push @{$self->{'_assembly'}}, @{$csp->{'_assembly'}}
    if defined $csp->{'_assembly'};

  return 1;
}


=head2 average

  Title   : average
  Usage   : my $avg_csp = $csp->average([$csp1, $csp2, $csp3]);
  Function: Average one contig spectrum or the sum of several contig spectra by
            the number of repetitions
  Returns : Bio::Assembly::Tools::ContigSpectrum
  Args    : Bio::Assembly::Tools::ContigSpectrum array reference
            eff_asm_params

=cut

sub average {
  my ($self, $list) = @_;
  # Sanity check
  if ( ! ref $list || ! ref $list eq 'ARRAY') {
    $self->throw("Average takes an array reference but got [".ref($list)."]");
  }
  # New average contig spectrum object
  my $avg = Bio::Assembly::Tools::ContigSpectrum->new;
  $avg->{'_eff_asm_params'} = $self->{'_eff_asm_params'};

  # Cycle through contig spectra
  my $tot_nof_rep = 0;
  for my $csp (@$list) {
    # Sanity check
    if (not $csp->isa('Bio::Assembly::Tools::ContigSpectrum')) {
      $csp->throw("Unable to process non Bio::Assembly::Tools::ContigSpectrum ".
        "object [".ref($csp)."]");
    }
    # Import contig spectrum
    $avg->add($csp);
  }

  # Average sum of contig spectra by number of repetitions
  for (my $q = 1 ; $q <= $avg->{'_max_size'} ; $q++) {
    $avg->{'_spectrum'}{$q} /= $avg->{'_nof_rep'}
      if (defined $avg->{'_spectrum'}{$q});
  }
  # Average number of sequences
  $avg->{'_nof_seq'} /= $avg->{'_nof_rep'};
  # Average number of overlaps
  $avg->{'_nof_overlaps'} /= $avg->{'_nof_rep'};

  return $avg;
}


=head2 score

  Title   : score
  Usage   : my $score = $csp->score();
  Function: Score a contig spectrum (or cross-contig spectrum) such that the
             higher the number of contigs (or cross-contigs) and the larger their 
             size, the higher the score.
             Let n   : total number of sequences
                 c_q : number of contigs of size q
                 q   : number of sequence in a contig
             We define: score = n/(n-1) * (X - 1/n)
                  where X = sum ( c_q * q^2 ) / n**2
             The score ranges from 0 (singlets only) to 1 (a single large contig)
             It is possible to specify a value for the number of sequences to
              assume in the contig spectrum.
<<<<<<< HEAD
  Returns : contig score
=======
  Returns : contig score, or undef if there were no sequences in the contig spectrum
>>>>>>> 6213d4af
  Args    : number of total sequences to assume [optional]

=cut

sub score {
  my ($self, $nof_seqs) = @_;
<<<<<<< HEAD
  # Main
  my $score = 0;
  my $n = $self->nof_seq;
  if ( $n > 0 ) {
    # Contig spectrum info
    my $q_max = $self->max_size;
    my $spec  = $self->spectrum;
    # Adjust number of 1-contigs
    if ( $nof_seqs ) {
      $spec->{'1'} += $nof_seqs - $n;
      $n = $nof_seqs;
    }
    # Calculate X
    for my $q ( 1 .. $q_max ) {
      if ( $spec->{$q} ) {
        my $c_q = $spec->{$q};
        $score += $c_q * $q ** 2;
      }
    }
    $score /= $n ** 2; 
  }
=======
  # Sanity check
  my $n = $self->nof_seq;
  return undef if ($n <= 0);
  # Calculate X
  my $score = 0;
  my $q_max = $self->max_size;
  my $spec = $self->spectrum;
  for my $q ( 1 .. $q_max ) {
    my $c_q = $spec->{$q};
    if ( $q == 1 && $nof_seqs ) {
      $c_q += $nof_seqs - $n;
      $n = $nof_seqs;
    }
    next if not $c_q;
    $score += $c_q * $q ** 2;
  }
  $score /= $n ** 2;
>>>>>>> 6213d4af
  # Rescale X to obtain the score
  $score = $n/($n-1) * ($score - 1/$n);
  return $score;
}


=head2 _naive_assembler

  Title   : _naive_assembler
  Usage   : 
  Function: Reassemble the specified sequences only based on their position in
            the contig. This naive assembly only verifies that the minimum
            overlap length and percentage identity are respected. No actual
            alignment is done
  Returns : arrayref of contigs and singlets
  Args    : Bio::Assembly::Contig
            array reference of sequence IDs to use [optional]
            minimum overlap length (integer)       [optional]
            minimum percentage identity (integer)  [optional]

=cut

sub _naive_assembler {
  my ($self, $contig, $seqlist, $min_overlap, $min_identity) = @_;

  # Use all reads if none was specified:
  if (not defined $seqlist) {
    for my $seq ($contig->each_seq) {
      push @$seqlist, $seq->id;
    }
  }

  # Sanity checks
  if ( ! ref $seqlist || ! ref($seqlist) eq 'ARRAY') {
    $self->throw('Expecting an array reference. Got ['.ref($seqlist)."] \n");
  }
  my $max = scalar @$seqlist;
  $self->throw("Expecting at least 2 sequences as input for _naive_assembler")
    if ($max < 2);

  # Build contig graph
  my %seq_hash = map { $_ => undef } (@$seqlist) if (scalar @$seqlist > 0);
  my ($g, $overlaps) = $self->_contig_graph($contig, \%seq_hash, $min_overlap, $min_identity);

  # Construct sub-contigs
  my @contig_objs;
  my $num = 1;
  if (defined $g) {
    for my $connected_reads ($g->connected_components) { # reads that belong in contigs
      my $sub_id = $contig->id.'_'.$num;
      my $sub_contig = $self->_create_subcontig($contig, $connected_reads, $sub_id);
      push @contig_objs, $sub_contig;
      $num++;
      for my $read_id ( @$connected_reads ) {
        delete $seq_hash{$read_id};
      }
    }
  }

  # Construct sub-singlets
  my @singlet_objs;
  for my $read_id ( keys %seq_hash ) {
    my $read = $contig->get_seq_by_name($read_id);
    my $sub_singlet = Bio::Assembly::Singlet->new(
      -id => $contig->id.'_'.$num,
      -seqref => $self->_obj_copy($read)
    );
    $num++;
    push @singlet_objs, $sub_singlet;
  }

  return [@contig_objs, @singlet_objs];
}


=head2 _create_subcontig

  Title   : _create_subcontig
  Usage   : 
  Function: Create a subcontig from another contig
  Returns : Bio::Assembly::Contig object
  Args    : Bio::Assembly::Contig
            arrayref of the IDs of the reads to includes in the subcontig
            ID to give to the subcontig

=cut

sub _create_subcontig {
  my ($self, $contig, $read_ids, $sub_contig_id) = @_;

  my $sub_contig = Bio::Assembly::Contig->new( -id => $sub_contig_id );

  # Get min and max read coordinates
  my ($min, $max) = (undef, undef);
  for my $read_id ( @$read_ids ) {
    my $aln_coord  = ( grep { $_->primary_tag eq "_aligned_coord:".$read_id}
      $contig->get_features_collection->get_all_features )[0];
    my $seq_start = $aln_coord->location->start;
    my $seq_end   = $aln_coord->location->end;
    $min = $seq_start if (not defined $min) || ((defined $min) && ($seq_start < $min));
    $max = $seq_end   if (not defined $max) || ((defined $max) && ($seq_end   > $max));
  }

  # Add reads to subcontig
  for my $read_id (@$read_ids) {
    my $read  = $self->_obj_copy($contig->get_seq_by_name($read_id));
    my $coord = $self->_obj_copy($contig->get_seq_coord($read));
    if ($min > 1) {
      # adjust read coordinates
      $coord->start( $coord->start - $min + 1 );
      $coord->end( $coord->end - $min + 1 );
    }
    $sub_contig->set_seq_coord($coord, $read);
  }

  # Truncate copy of original consensus to new boundaries
  my $cons_seq  = $contig->get_consensus_sequence;
  $sub_contig->set_consensus_sequence( $self->_obj_copy($cons_seq, $min, $max) );
  my $cons_qual = $contig->get_consensus_quality;
  if ($cons_qual) {
     $sub_contig->set_consensus_quality( $self->_obj_copy($cons_qual, $min, $max) );
  }

  return $sub_contig;
}

=head2 _obj_copy

  Title   : _obj_copy
  Usage   : 
  Function: Copy (most of) an object, and optionally truncate it
  Returns : another a Bio::LocatableSeq, Bio::Seq::PrimaryQual, or
              Bio::SeqFeature::Generic object
  Args    : a Bio::LocatableSeq, Bio::Seq::PrimaryQual, or
              Bio::SeqFeature::Generic object
            a start position
            an end position

=cut

sub _obj_copy {
  my ($self, $obj, $start, $end) = @_;
  my $new;
  if ($obj->isa('Bio::Seq::PrimaryQual')) {
    my $qual = [@{$obj->qual}]; # copy of the quality scores
    if (defined $start && defined $end && $start !=1 && $end != scalar(@$qual)) {
      # Truncate the quality scores
      $qual = [ splice @$qual, $start - 1, $end - $start + 1 ];
    }
    $new = Bio::Seq::PrimaryQual->new(
      -qual   => $qual,
      -id     => $obj->id,
    );

  } elsif ($obj->isa('Bio::LocatableSeq')) {
    my $seq = $obj->seq;
    if (defined $start && defined $end && $start != 1 && $end != length($seq)) {
      # Truncate the aligned sequence
      $seq = substr $seq, $start - 1, $end - $start + 1;
    }
    $new = Bio::LocatableSeq->new(
      -seq      => $seq,
      -id       => $obj->id,
      -start    => $obj->start,
      -strand   => $obj->strand,
      -alphabet => $obj->alphabet,
    );
 
  } elsif ($obj->isa('Bio::SeqFeature::Generic')) {
    $new = Bio::SeqFeature::Generic->new(
      -start  => $obj->start,
      -end    => $obj->end
    );
  }

  return $new;
}


=head2 _new_from_assembly

  Title   : _new_from_assembly
  Usage   : 
  Function: Creates a new contig spectrum object based solely on the result of 
            an assembly, contig or singlet
  Returns : Bio::Assembly::Tools::ContigSpectrum object
  Args    : Bio::Assembly::Scaffold, Contig or Singlet object

=cut

sub _new_from_assembly {
  # Create new contig spectrum object based purely on what we can get from the
  # assembly object
  my ($self, $assemblyobj) = @_;
  my $csp = Bio::Assembly::Tools::ContigSpectrum->new();
  # 1: Set id
  $csp->{'_id'} = $assemblyobj->id;
  # 2: Set overlap statistics: nof_overlaps, min_overlap, avg_overlap,
  #  min_identity and avg_identity
  $csp->{'_eff_asm_params'} = $self->{'_eff_asm_params'};
  $csp->{'_min_overlap'}    = $self->{'_min_overlap'};
  $csp->{'_min_identity'}   = $self->{'_min_identity'};
  if ( $csp->{'_eff_asm_params'} > 0 ) {
    ( $csp->{'_avg_overlap'}, $csp->{'_avg_identity'}, $csp->{'_min_overlap'},
      $csp->{'_min_identity'}, $csp->{'_nof_overlaps'} )
      = $csp->_get_assembly_overlap_stats($assemblyobj);
  }
  # 3: Set sequence statistics: nof_seq and avg_seq_len
  ($csp->{'_avg_seq_len'}, $csp->{'_nof_seq'}) = $self->_get_assembly_seq_stats($assemblyobj);
  ### any use in using _naive_assembler here to re-assemble with specific minmum criteria?
  # 4: Set the spectrum: spectrum and max_size
<<<<<<< HEAD
  for my $contigobj ($assemblyobj->all_contigs) {
=======
  for my $contigobj ( $self->_get_contig_like($assemblyobj) ) {
>>>>>>> 6213d4af
    my $size = $contigobj->num_sequences;
    if (defined $csp->{'_spectrum'}{$size}) {
      $csp->{'_spectrum'}{$size}++;
    } else {
      $csp->{'_spectrum'}{$size} = 1;
    }
    $csp->{'_max_size'} = $size if $size > $csp->{'_max_size'};
  }
  # 5: Set list of assembly objects used
  push @{$csp->{'_assembly'}}, $assemblyobj;
  # 6: Set number of repetitions
  $csp->{'_nof_rep'} = 1;
  return $csp;
}


=head2 _new_dissolved_csp

  Title   : _new_dissolved_csp
  Usage   : 
  Function: create a dissolved contig spectrum object
  Returns : dissolved contig spectrum
  Args    : mixed contig spectrum
            header of sequences to keep in this contig spectrum

=cut

sub _new_dissolved_csp {
  my ($self, $mixed_csp, $seq_header) = @_;
  # Sanity checks on the mixed contig spectrum

  # min_overlap and min_identity must be specified if there are some overlaps
  # in the mixed contig
  if ($mixed_csp->{'_nof_overlaps'} > 0) {
    unless ( defined $self->{'_min_overlap'}      || 
             defined $mixed_csp->{'_min_overlap'}  ) {
      $self->throw("min_overlap must be defined in the dissolved contig spectrum".
        " or mixed contig spectrum to dissolve a contig");
    }
    unless ( defined $self->{'_min_identity'}      ||
             defined $mixed_csp->{'_min_identity'}  ) {
      $self->throw("min_identity must be defined in the dissolved contig spectrum".
        " or mixed contig spectrum");
    }
  }

  # there must be at least one assembly in mixed contig spectrum
  if (!defined $mixed_csp->{'_assembly'} ||
      scalar @{$mixed_csp->{'_assembly'}} < 1) {
    $self->throw("The mixed contig spectrum must be based on at least one
    assembly");
  }

  # New dissolved contig spectrum object
  my $dissolved = Bio::Assembly::Tools::ContigSpectrum->new();

  # Take attributes of the parent contig spectrum if they exist, or those of the
  # mixed contig spectrum otherwise
  my ($eff_asm_params, $min_overlap, $min_identity);
  if ($self->{'_eff_asm_params'}) {
    $eff_asm_params = $self->{'_eff_asm_params'};
  } else {
    $eff_asm_params = $mixed_csp->{'_eff_asm_params'};
  }
  if ($self->{'_min_overlap'}) {
    $min_overlap = $self->{'_min_overlap'};
  } else {
    $min_overlap = $mixed_csp->{'_min_overlap'};
  }
  if ($self->{'_min_identity'}) {
    $min_identity = $self->{'_min_identity'};
  } else {
    $min_identity = $mixed_csp->{'_min_identity'};
  }
  ($dissolved->{'_eff_asm_params'}, $dissolved->{'_min_overlap'},
    $dissolved->{'_min_identity'}) = ($eff_asm_params, $min_overlap,
    $min_identity);

  # Dissolve each assembly
  for my $obj (@{$mixed_csp->{'_assembly'}}) {
    for my $contig ( $self->_get_contig_like($obj) ) {

      # Dissolve this assembly/contig/singlet for the given sequences
      my $dissolved_objs = $self->_dissolve_contig( $contig, $seq_header,
        $min_overlap, $min_identity );

      # Add dissolved contigs to contig spectrum
      for my $dissolved_obj (@$dissolved_objs) {
        $dissolved->assembly($dissolved_obj);
        $dissolved->{'_nof_rep'}--;
      }

    }
  }

  # Update nof_rep
  $dissolved->{'_nof_rep'} += $mixed_csp->{'_nof_rep'};

  return $dissolved;
}


=head2 _dissolve_contig

  Title   : _dissolve_contig
  Usage   : 
  Function: dissolve a contig
  Returns : arrayref of contigs and singlets
  Args    : mixed contig spectrum
            header of sequences to keep in this contig spectrum
            minimum overlap
            minimum identity

=cut

sub _dissolve_contig {
  my ($self, $contig, $wanted_origin, $min_overlap, $min_identity) = @_;

  # List of reads
  my @seqs;
  if ($contig->isa('Bio::Assembly::Singlet')) {
    @seqs = $contig->seqref;
  } elsif ($contig->isa('Bio::Assembly::Contig')) {
    @seqs = $contig->each_seq;
  }

  # Get sequences from the desired metagenome
  my @contig_seqs;
  for my $seq (@seqs) {
    my $seq_id = $seq->id;
    # get sequence origin
    next unless $self->_seq_origin($seq_id) eq $wanted_origin;
    # add it to hash
    push @contig_seqs, $seq_id;
  }

  # Update spectrum
  my $size = scalar @contig_seqs;
  my $objs;
  if ($size == 1) {
    # create a singlet and add it to list of objects
    my $id  = $contig_seqs[0]; 
    my $seq = $contig->get_seq_by_name($id);
    push @$objs, Bio::Assembly::Singlet->new(-id => $contig->id, -seqref => $self->_obj_copy($seq) );
  } elsif ($size > 1) {
    # Reassemble good sequences
    my $contig_objs = $self->_naive_assembler( $contig, \@contig_seqs,
      $min_overlap, $min_identity );
    push @$objs, @$contig_objs;
  }

  return $objs;
}


=head2 _new_cross_csp

  Title   : _new_cross_csp
  Usage   : 
  Function: create a cross contig spectrum object
  Returns : cross-contig spectrum
  Args    : mixed contig spectrum

=cut

sub _new_cross_csp {
  my ($self, $mixed_csp) = @_;
  # Sanity check on the mixed contig spectrum
  # There must be at least one assembly
  if (!defined $mixed_csp->{'_assembly'} ||
      scalar @{$mixed_csp->{'_assembly'}} < 1) {
    $self->throw("The mixed contig spectrum must be based on at least one ".
    "assembly.");
  }
  
  # New dissolved contig spectrum object
  my $cross = Bio::Assembly::Tools::ContigSpectrum->new();
  
  # Take attributes from parent or from mixed contig spectrums
  my ($eff_asm_params, $min_overlap, $min_identity);
  if ($self->{'_eff_asm_params'}) {
    $eff_asm_params = $self->{'_eff_asm_params'};
  } else {
    $eff_asm_params = $mixed_csp->{'_eff_asm_params'};
  }
  if ($self->{'_min_overlap'}) {
    $min_overlap = $self->{'_min_overlap'};
  } else {
    $min_overlap = $mixed_csp->{'_min_overlap'};
  }
  if ($self->{'_min_identity'}) {
    $min_identity = $self->{'_min_identity'};
  } else {
    $min_identity = $mixed_csp->{'_min_identity'};
  }
  ($cross->{'_eff_asm_params'},$cross->{'_min_overlap'},$cross->{'_min_identity'})
    = ($eff_asm_params, $min_overlap, $min_identity);

  # Get cross contig spectrum for each assembly
<<<<<<< HEAD
  for my $assembly (@{$mixed_csp->{'_assembly'}}) {
    # Go through contigs and skip the pure ones
    my %good_seqs;
    for my $contig ($assembly->all_contigs) {
      # Get origins
      my @seq_origins;
      my @seq_ids;
      for my $seq ($contig->each_seq) {
        # current sequence origin
        my $seq_id = $seq->id;
        $seq_id =~ m/^(.+)\|/;
        my $seq_header = $1;
        $self->warn("Sequence $seq_id does not seem to have a header. Skipping".
          " it...") if not defined $seq_header;
        $seq_header ||= '';
        push @seq_origins, $seq_header;
        push @seq_ids, $seq_id;
      }
      my $qsize = scalar(@seq_ids);
      my @origins = sort { $a cmp $b } @seq_origins;
      my $size = scalar(@origins);
      for (my $i = 1 ; $i < $size ; $i++) {
        if ($origins[$i] eq $origins[$i-1]) {
          splice @origins, $i, 1;
          $i--;
          $size--;
        }
      }
      # Update cross-contig number in spectrum
      if ($size > 1) { # cross-contig detected
        # update good sequences
        for my $seq_id (@seq_ids) {
          $good_seqs{$seq_id} = 1;
        }
        # update number of cross q-contigs in spectrum
        if (defined $spectrum{$qsize}) {
          $spectrum{$qsize}++;
        } else {
          $spectrum{$qsize} = 1;
        }
      }
      # Update number of cross 1-contigs
      if ($size > 1) { # cross-contig detected
        for my $origin (@origins) {
          # sequences to use
          my @ids;
          for (my $i = 0 ; $i < $qsize ; $i++) {
            my $seq_origin = $seq_origins[$i];
            my $seq_id = $seq_ids[$i];
            push @ids, $seq_id if $seq_origin eq $origin;
          }
          if (scalar @ids == 1) {
            $spectrum{1}++;
          } elsif (scalar @ids > 1) {
            my $contig_spectrum = $cross->_naive_assembler(
              $contig, \@ids, $cross->{'_min_overlap'},
              $cross->{'_min_identity'});
            $spectrum{1} += $$contig_spectrum{1};
          } else {
            $self->throw("The size is <= 0. How could such a thing happen?");
          }
        }
=======
  for my $obj ( @{$mixed_csp->{'_assembly'}} ) {
    for my $contig ( $self->_get_contig_like($obj) ) {

      # Go through contigs and skip the pure ones
      my ($cross_contigs, $nof_cross_singlets) = $self->_cross_contig($contig,
        $min_overlap, $min_identity);

      # Add cross-contig
      for my $cross_contig ( @$cross_contigs ) {
        $cross->assembly($cross_contig);
        $cross->{'_nof_rep'}--;
>>>>>>> 6213d4af
      }

      # Add cross-singlets
      $cross->{'_spectrum'}->{'1'} += $nof_cross_singlets;

    }
  }

  # Update nof_rep
  $cross->{'_nof_rep'} += $mixed_csp->{'_nof_rep'};

  return $cross;
}


=head2 _cross_contig

  Title   : _cross_contig
  Usage   : 
  Function: calculate cross contigs
  Returns : arrayref of cross-contigs
            number of cross-singlets
  Args    : contig
            minimum overlap
            minimum identity

=cut

sub _cross_contig {
  my ($self, $contig, $min_overlap, $min_identity) = @_;

  my $nof_cross_singlets = 0;
  my @cross_contigs;

  # Weed out pure contigs
  my %all_origins;
  for my $seq ($contig->each_seq) {
    my $seq_id = $seq->id;
    my $seq_origin = $self->_seq_origin($seq_id);
    if (not defined $seq_origin) {
      $self->warn("Sequence $seq_id doesn't have any header. Skipping it...");
      next;
    }
    if ( scalar keys %all_origins > 1 ) {
      # a cross-contig spectrum
      last;
    }
    $all_origins{$seq_origin} = undef;
  }
  if ( scalar keys %all_origins <= 1 ) {
    # a pure contig
    return \@cross_contigs, $nof_cross_singlets;
  }
  %all_origins = ();

  # Break the cross-contigs using the specified stringency
  my $test_contigs = $self->_naive_assembler($contig, undef, $min_overlap, $min_identity);

  # Find cross contigs and singlets
  for my $test_contig ( @$test_contigs ) {

    # Find cross-contigs
    my %origins;
    for my $seq ($test_contig->each_seq) {
      my $seq_id = $seq->id;
      my $seq_origin = $self->_seq_origin($seq_id);
      next if not defined $seq_origin;
      push @{$origins{$seq_origin}}, $seq_id;
    }
    if (scalar keys %origins > 1) {
      # Found a cross-contig
      push @cross_contigs, $test_contig;
    } else {
      next;
    }

    # Find cross-singlets
    for my $origin (keys %origins) {
      my @ori_ids = @{$origins{$origin}};
      if (scalar @ori_ids == 1) {
        $nof_cross_singlets++;
      } elsif (scalar @ori_ids > 1) {
        # Dissolve contig for the given origin

        ### consider using the minimum overlap and identity here again?
        my $ori_contigs = $self->_naive_assembler($test_contig, \@ori_ids, undef, undef);

        for my $ori_contig (@$ori_contigs) {
          $nof_cross_singlets++ if $ori_contig->num_sequences == 1;
        }
      }
    }


  }

  return \@cross_contigs, $nof_cross_singlets;
}


=head2 _seq_origin

  Title   : _seq_origin
  Usage   : 
  Function: determines where a sequence comes from using its header. For example
            the origin of the sequence 'metagenome1|gi|9626988|ref|NC_001508.1|'
            is 'metagenome1'
  Returns : origin
  Args    : sequence ID

=cut

sub _seq_origin {
  # Current sequence origin. Example: sequence with ID
  # 'metagenome1|gi|9626988|ref|NC_001508.1|' has header 'metagenome1'
  my ($self, $seq_id) = @_;
  my $origin;
  if ( $seq_id =~ m/^(.+?)\|/ ) {
    $origin = $1;
  }
  return $origin;
}


=head2 _import_assembly

  Title   : _import_assembly
  Usage   : $csp->_import_assembly($assemblyobj);
  Function: Update a contig spectrum object based on an assembly, contig or
            singlet object
  Returns : 1 for success
  Args    : Bio::Assembly::Scaffold, Contig or Singlet object

=cut

sub _import_assembly {
  my ($self, $assemblyobj) = @_;
  # Sanity check
<<<<<<< HEAD
  if( !ref $assemblyobj || ! $assemblyobj->isa('Bio::Assembly::ScaffoldI') ) {
        $self->throw("Unable to process non Bio::Assembly::ScaffoldI assembly ".
        "object [".ref($assemblyobj)."]");
=======
  if ( ! ref $assemblyobj                                ||
       ( ! $assemblyobj->isa('Bio::Assembly::ScaffoldI') &&
         ! $assemblyobj->isa('Bio::Assembly::Contig')    )) {
    $self->throw("Unable to process non Bio::Assembly::ScaffoldI, Contig or ".
      "Singlet object [".ref($assemblyobj)."]");
>>>>>>> 6213d4af
  }
  # Create new object from assembly
  my $csp = $self->_new_from_assembly($assemblyobj);

  # Update current contig spectrum object with new one
  $self->add($csp);

  return 1;
}


=head2 _import_spectrum

  Title   : _import_spectrum
  Usage   : $csp->_import_spectrum({ 1 => 90 , 2 => 3 , 4 => 1 })
  Function: update a contig spectrum object based on a contig spectrum
            represented as a hash (key: contig size, value: number of contigs of
            this size)
  Returns : 1 for success
  Args    : contig spectrum as a hash reference

=cut

sub _import_spectrum {
  my ($self, $spectrum) = @_;
  # Sanity check
  if( ! ref $spectrum || ! ref $spectrum eq 'HASH') {
    $self->throw("Spectrum should be a hash reference, but it is [".
      ref($spectrum)."]");
  }

  # Update the spectrum (+ nof_rep, max_size and nof_seq)
  for my $size (keys %$spectrum) {
    # Get the number of contigs of different size
    if (defined $self->{'_spectrum'}{$size}) {
      $self->{'_spectrum'}{$size} += $$spectrum{$size};
    } else {
      $self->{'_spectrum'}{$size} = $$spectrum{$size};
    }
    # Update nof_seq
    $self->{'_nof_seq'} += $size * $$spectrum{$size};
    # Update max_size
    $self->{'_max_size'} = $size if $size > $self->{'_max_size'};
  }

  # If the contig spectrum has only zero 1-contigs, max_size is zero
  $self->{'_max_size'} = 0 if scalar keys %{$self->{'_spectrum'}} == 1 &&
    defined $self->{'_spectrum'}{'1'} && $self->{'_spectrum'}{'1'} == 0;

  # Update nof_rep
  $self->{'_nof_rep'}++;
  return 1;
}

=head2 _import_dissolved_csp

  Title   : _import_dissolved_csp
  Usage   : $csp->_import_dissolved_csp($mixed_csp, $seq_header);
  Function: Update a contig spectrum object by dissolving a mixed contig
            spectrum based on the header of the sequences
  Returns : 1 for success
  Args    : Bio::Assembly::Tools::ContigSpectrum
            sequence header string

=cut

sub _import_dissolved_csp {
  my ($self, $mixed_csp, $seq_header) = @_;
  # Sanity check
  if (not defined $mixed_csp || not defined $seq_header) {
    $self->throw("Expecting a contig spectrum reference and sequence header as".
    " arguments");
  }
  # Create new object from assembly
  my $dissolved_csp = $self->_new_dissolved_csp($mixed_csp, $seq_header);
  # Update current contig spectrum object with new one
  $self->add($dissolved_csp);
  return 1;
}


=head2 _import_cross_csp

  Title   : _import_cross_csp
  Usage   : $csp->_import_cross_csp($mixed_csp);
  Function: Update a contig spectrum object by calculating the cross contig
            spectrum based on a mixed contig spectrum
  Returns : 1 for success
  Args    : Bio::Assembly::Tools::ContigSpectrum

=cut

sub _import_cross_csp {
  my ($self, $mixed_csp) = @_;
  # Sanity check
  if (not defined $mixed_csp) {
    $self->throw("Expecting a contig spectrum reference as argument");
  }

  # Create new object from assembly
  my $cross_csp = $self->_new_cross_csp($mixed_csp);
<<<<<<< HEAD
=======
  my $nof_1_cross_contigs = $cross_csp->spectrum->{1};
>>>>>>> 6213d4af

  # Update current contig spectrum object with new one
  $self->add($cross_csp);

<<<<<<< HEAD
=======
  # Remove 1-contigs
  $self->{'_nof_seq'} -= $nof_1_cross_contigs;

>>>>>>> 6213d4af
  return 1;
}

=head2 _get_contig_like

  Title   : _get_contig_like
  Usage   : my @contig_like_objs = $csp->_get_contig_like($assembly_obj);
  Function: Get contigs and singlets from an assembly, contig or singlet
  Returns : array of Bio::Assembly::Contig and Singlet objects
  Args    : a Bio::Assembly::Scaffold, Contig or singlet object

=cut

sub _get_contig_like {
  my ($self, $assembly_obj) = @_;
  my @contig_objs;
  if ($assembly_obj->isa('Bio::Assembly::ScaffoldI')) {
    # all contigs and singlets in the scaffold
    push @contig_objs, ($assembly_obj->all_contigs, $assembly_obj->all_singlets);
  } else {
    # a contig or singlet
    @contig_objs = $assembly_obj;
  }
  return @contig_objs;
}


=head2 _get_assembly_seq_stats

  Title   : _get_assembly_seq_stats
  Usage   : my $seqlength = $csp->_get_assembly_seq_stats($assemblyobj);
  Function: Get sequence statistics from an assembly:
              average sequence length, number of sequences
  Returns : average sequence length (decimal)
            number of sequences (integer)
  Args    : Bio::Assembly::Scaffold, Contig or singlet object
            hash reference with the IDs of the sequences to consider [optional]

=cut

sub _get_assembly_seq_stats {
  my ($self, $assemblyobj, $seq_hash) = @_;

<<<<<<< HEAD
  # sanity check
  $self->throw("Must provide a Bio::Assembly::Scaffold object")
    if (!defined $assemblyobj || !$assemblyobj->isa("Bio::Assembly::ScaffoldI"));
=======
  # Sanity checks
  if ( !defined $assemblyobj ||
       ( !$assemblyobj->isa('Bio::Assembly::ScaffoldI') &&
         !$assemblyobj->isa('Bio::Assembly::Contig')       ) ) {
    $self->throw("Must provide a Bio::Assembly::Scaffold, Contig or Singlet object");
  }
>>>>>>> 6213d4af
  $self->throw("Expecting a hash reference. Got [".ref($seq_hash)."]")
    if (defined $seq_hash && ! ref($seq_hash) eq 'HASH');

  # Update sequence stats
  my @asm_stats = (0,0);
  # asm_stats = (avg_seq_len, nof_seq)
  for my $contigobj ( $self->_get_contig_like($assemblyobj) ) {
    @asm_stats = $self->_update_seq_stats( @asm_stats,
      $self->_get_contig_seq_stats($contigobj, $seq_hash) );
  }

  return @asm_stats;
}

=head2 _get_contig_seq_stats

  Title   : _get_contig_seq_stats
  Usage   : my $seqlength = $csp->_get_contig_seq_stats($contigobj);
  Function: Get sequence statistics from a contig:
              average sequence length, number of sequences
  Returns : average sequence length (decimal)
            number of sequences (integer)
  Args    : contig object reference
            hash reference with the IDs of the sequences to consider [optional]

=cut

sub _get_contig_seq_stats {
  my ($self, $contigobj, $seq_hash) = @_;
  my @contig_stats = (0, 0);
  # contig_stats = (avg_length, nof_seq)
  for my $seqobj ($contigobj->each_seq) {
    next if defined $seq_hash && !defined $$seq_hash{$seqobj->id};
    my $seq_string;
    if ($contigobj->isa('Bio::Assembly::Singlet')) { # a singlet
      $seq_string = $contigobj->seqref->seq;
    } else { # a contig
      $seq_string = $seqobj->seq;
    }
    # Number of non-gap characters in the sequence
    my $seq_len = $seqobj->_ungapped_len;
    my @seq_stats = ($seq_len);
    @contig_stats = $self->_update_seq_stats(@contig_stats, @seq_stats);
  }
  return @contig_stats;
}


=head2 _update_seq_stats

  Title   : _update_seq_stats
  Usage   : 
  Function: Update the number of sequences and their average length 1
            average identity 1
            minimum length 1
            minimum identity 1
            number of overlaps 1 average sequence length
  Returns : average sequence length
            number of sequences
  Args    : average sequence length 1
            number of sequences 1
            average sequence length 2
            number of sequences 2           

=cut

sub _update_seq_stats {
  my ($self, $p_avg_length, $p_nof_seq, $n_avg_length, $n_nof_seq) = @_;
  # Defaults
  if (not defined $n_nof_seq) {
    $n_nof_seq = 1;
  }
  # Update overlap statistics
  my $avg_length = 0;
  my $nof_seq = $p_nof_seq + $n_nof_seq;
  if ($nof_seq != 0) {
    $avg_length = ($p_avg_length * $p_nof_seq + $n_avg_length * $n_nof_seq) / $nof_seq;
  }
  return $avg_length, $nof_seq;
}


=head2 _get_assembly_overlap_stats

  Title   : _get_assembly_overlap_stats
  Usage   : my ($avglength, $avgidentity, $minlength, $min_identity, $nof_overlaps)
              = $csp->_get_assembly_overlap_stats($assemblyobj);
  Function: Get statistics about pairwise overlaps in contigs of an assembly
  Returns : average overlap length
            average identity percent
            minimum overlap length
            minimum identity percent
            number of overlaps
  Args    : Bio::Assembly::Scaffold, Contig or Singlet object
            hash reference with the IDs of the sequences to consider [optional]

=cut

sub _get_assembly_overlap_stats {
  my ($self, $assembly_obj, $seq_hash) = @_;

<<<<<<< HEAD
  # sanity check
  $self->throw("Must provide a Bio::Assembly::ScaffoldI object")
    if (!defined $assembly_obj || !$assembly_obj->isa("Bio::Assembly::ScaffoldI"));
=======
  # Sanity check
  if ( !defined $assembly_obj ||
       ( !$assembly_obj->isa('Bio::Assembly::ScaffoldI') &&
         !$assembly_obj->isa('Bio::Assembly::Contig')       ) ) {
    $self->throw("Must provide a Bio::Assembly::ScaffoldI, Contig or Singlet object");
  }
>>>>>>> 6213d4af
  $self->throw("Expecting a hash reference. Got [".ref($seq_hash)."]")
    if (defined $seq_hash && ! ref($seq_hash) eq 'HASH');

  # Look at all the contigs (no singlets!)
  my @asm_stats = (0, 0, undef, undef, 0);
  # asm_stats = (avg_length, avg_identity, min_length, min_identity, nof_overlaps)
  for my $contig_obj ( $self->_get_contig_like($assembly_obj) ) {
    @asm_stats = $self->_update_overlap_stats(  @asm_stats,
      $self->_get_contig_overlap_stats($contig_obj, $seq_hash) );
  }

  return @asm_stats;
}


=head2 _get_contig_overlap_stats

  Title   : _get_contig_overlap_stats
  Usage   : my ($avglength, $avgidentity, $minlength, $min_identity, $nof_overlaps)
              = $csp->_get_contig_overlap_stats($contigobj);
  Function: Get statistics about pairwise overlaps in a contig or singlet. The
              statistics are obtained using graph theory: each read is a node
              and the edges between 2 reads are weighted by minus the number of
              conserved residues in the alignment between the 2 reads. The
              minimum spanning tree of this graph represents the overlaps that
              form the contig. Overlaps that do not satisfy the minimum overlap
              length and similarity get a malus on their score.
              Note: This function requires the optional BioPerl dependency
              module called 'Graph'
  Returns : average overlap length
            average identity percent
            minimum overlap length
            minimum identity percent
            number of overlaps
  Args    : Bio::Assembly::Contig or Singlet object
            hash reference with the IDs of the sequences to consider [optional]

=cut

sub _get_contig_overlap_stats {
  my ($self, $contig_obj, $seq_hash) = @_;

  # Sanity check
  $self->throw("Must provide a Bio::Assembly::Contig object")
    if (!defined $contig_obj || !$contig_obj->isa("Bio::Assembly::Contig"));
  $self->throw("Expecting a hash reference. Got [".ref($seq_hash)."]")
    if (defined $seq_hash && ! ref($seq_hash) eq 'HASH');   

  my @contig_stats = (0, 0, undef, undef, 0);
  # contig_stats = (avg_length, avg_identity, min_length, min_identity, nof_overlaps)

  # Build contig graph
  ### consider providing the minima to _contig_graph here too?
  my ($g, $overlaps) = $self->_contig_graph($contig_obj, $seq_hash);

  if ( defined $g ) {
    # Graph minimum spanning tree (tree that goes through strongest overlaps)
    $g = $g->MST_Kruskal();

    # Calculate minimum overlap length and identity for this contig
    for my $edge ( $g->edges ) {
      # Retrieve overlap information
      my ($id1, $id2) = @$edge;
      if (not exists $$overlaps{$id1}{$id2}) {
        ($id2, $id1) = @$edge;
      }
      my ($score, $length, $identity) = @{$$overlaps{$id1}{$id2}};
      # Update contig stats
      my @overlap_stats = ($length, $identity);
      @contig_stats = $self->_update_overlap_stats(@contig_stats, @overlap_stats);
    }
  }

  return @contig_stats;
}


=head2 _update_overlap_stats

  Title   : _update_overlap_stats
  Usage   : 
  Function: update the number of overlaps and their minimum and average length
            and identity
  Returns : 
  Args    : average length 1
            average identity 1
            minimum length 1
            minimum identity 1
            number of overlaps 1
            average length 2
            average identity 2
            minimum length 2
            minimum identity 2
            number of overlaps 2

=cut

sub _update_overlap_stats {
  my ($self,
    $p_avg_length, $p_avg_identity, $p_min_length, $p_min_identity, $p_nof_overlaps,
    $n_avg_length, $n_avg_identity, $n_min_length, $n_min_identity, $n_nof_overlaps)
    = @_;

  # Defaults
  if (not defined $n_nof_overlaps) { $n_nof_overlaps = 1 };
  if ((not defined $n_min_length) && ($n_avg_length != 0))   { $n_min_length = $n_avg_length };
  if ((not defined $n_min_identity) && ($n_avg_identity != 0)) { $n_min_identity = $n_avg_identity };

  # Update overlap statistics
  my ($avg_length, $avg_identity, $min_length, $min_identity, $nof_overlaps)
    = (0, 0, undef, undef, 0);
  $nof_overlaps = $p_nof_overlaps + $n_nof_overlaps;
  if ($nof_overlaps > 0) {
    $avg_length = ($p_avg_length * $p_nof_overlaps + $n_avg_length * $n_nof_overlaps) / $nof_overlaps;
    $avg_identity = ($p_avg_identity * $p_nof_overlaps + $n_avg_identity * $n_nof_overlaps) / $nof_overlaps;
  }

  if ( not defined $p_min_length ) {
    $min_length = $n_min_length;
  } elsif ( not defined $n_min_length ) {
    $min_length = $p_min_length;
  } else { # both values are defined
    if ($n_min_length < $p_min_length) {
      $min_length = $n_min_length;
    } else {
      $min_length = $p_min_length;
    }
  }

  if ( not defined $p_min_identity ) {
    $min_identity = $n_min_identity;
  } elsif ( not defined $n_min_identity ) {
    $min_identity = $p_min_identity;
  } else { # both values are defined
    if ($n_min_identity < $p_min_identity) {
      $min_identity = $n_min_identity;
    } else {
      $min_identity = $p_min_identity;
    }
  }

  return $avg_length, $avg_identity, $min_length, $min_identity, $nof_overlaps;
}


=head2 _overlap_alignment

  Title   : _overlap_alignment
  Usage   : 
  Function: Produce an alignment of the overlapping section of two sequences of
            a contig. Minimum overlap length and percentage identity can be
            specified. Return undef if the sequences do not overlap or do not
            meet the minimum overlap criteria.
  Return  : Bio::SimpleAlign object reference
            alignment overlap length
            alignment overlap identity
  Args    : Bio::Assembly::Contig object reference
            Bio::LocatableSeq contig sequence 1
            Bio::LocatableSeq contig sequence 2
            minium overlap length [optional]
            minimum overlap identity percentage[optional]

=cut

sub _overlap_alignment {
  my ($self, $contig, $qseq, $tseq, $min_overlap, $min_identity) = @_;
  # get query and target sequence position
  my $qpos   = $contig->get_seq_coord($qseq);
  my $tpos   = $contig->get_seq_coord($tseq);
  # check that there is an overlap
  my $qend   = $qpos->end;
  my $tstart = $tpos->start;
  return if $qend < $tstart;
  my $qstart = $qpos->start;
  my $tend   = $tpos->end;
  return if $qstart > $tend;
  # get overlap boundaries and check overlap length
  my $left;
  if ($qstart >= $tstart) {
    $left = $qstart
  } else {
    $left = $tstart;
  }
  my $right;
  if ($qend > $tend) {
    $right = $tend;
  } else {
    $right = $qend;
  }
  my $overlap = $right - $left + 1;
  return if defined $min_overlap && $overlap < $min_overlap;
  # slice query and target sequence to overlap boundaries
  my $qleft =
    $contig->change_coord('gapped consensus', "aligned ".$qseq->id, $left);
  my $qstring = substr($qseq->seq, $qleft - 1, $overlap);
  my $tleft =
    $contig->change_coord('gapped consensus', "aligned ".$tseq->id, $left);
  my $tstring = substr($tseq->seq, $tleft - 1, $overlap);
  # remove gaps present in both sequences at the same position
  for (my $pos = 0 ; $pos < $overlap ; $pos++) {
    my $qnt = substr($qstring, $pos, 1);
    if ($qnt eq '-') {
      my $tnt = substr($tstring, $pos, 1);
      if ($tnt eq '-') {
        substr($qstring, $pos, 1, '');
        substr($tstring, $pos, 1, '');
        $pos--;
        $overlap--;
      }
    }
  }
  return if defined $min_overlap && $overlap < $min_overlap;
  # count the number of gaps remaining in each sequence
  my $qgaps = ($qstring =~ tr/-//);
  my $tgaps = ($tstring =~ tr/-//);
  # make an alignment object with the query and target sequences
  my $aln = Bio::SimpleAlign->new;
  my $alseq = Bio::LocatableSeq->new(
        -id       => 1,
        -seq      => $qstring,
        -start    => 1,
        -end      => $overlap - $qgaps,
        -alphabet => 'dna',
  );
  $aln->add_seq($alseq);
  $alseq = Bio::LocatableSeq->new(
        -id       => 2,
        -seq      => $tstring,
        -start    => 1,
        -end      => $overlap - $tgaps,
        -alphabet => 'dna',
  );
  $aln->add_seq($alseq);

  # check overlap percentage identity
  my $identity = $aln->overall_percentage_identity;
  return if defined $min_identity && $identity < $min_identity;

  # all checks passed, return alignment
  return $aln, $overlap, $identity;
}


=head2 _contig_graph

  Title   : _contig_graph
  Usage   : 
  Function: Creates a graph data structure of the contig.The graph is undirected.
            The vertices are the reads of the contig and edges are the overlap
            between the reads. The edges are weighted by the opposite of the
            overlap, so it is negative and the better the overlap, the lower the
            weight.
  Return  : Graph object or undef
            hashref of overlaps (score, length, identity) for each read pair
  Args    : Bio::Assembly::Contig object reference
            hash reference with the IDs of the sequences to consider [optional]
            minimum overlap length (integer)                         [optional]
            minimum percentage identity (integer)                    [optional]

=cut

sub _contig_graph {
  my ($self, $contig_obj, $seq_hash, $min_overlap, $min_identity) = @_;

  # Sanity checks
  if( !ref $contig_obj || ! $contig_obj->isa('Bio::Assembly::Contig') ) {
        $self->throw("Unable to process non Bio::Assembly::Contig ".
        "object [".ref($contig_obj)."]");
  }

  if (not eval { require Graph::Undirected }) {
    $self->throw("Error: the module 'Graph' is needed by the method ".
      "_contig_graph but could not be found\n$@");
  }

  # Skip contigs of 1 sequence (they have no overlap)
  my @seq_objs = $contig_obj->each_seq;
  my $nof_seqs = scalar @seq_objs;

  return if ($nof_seqs <= 1);

  # Calculate alignment between all pairs of reads
  my %overlaps;
  for my $i (0 .. $nof_seqs-1) {
    my $seq_obj = $seq_objs[$i];
    my $seq_id  = $seq_obj->id;

    # Skip this read if not in list of wanted sequences
    next if defined $seq_hash && !exists $$seq_hash{$seq_id};

    # What is the best sequence to align to?
    my ($best_score, $best_length, $best_identity);
    for my $j ($i+1 .. $nof_seqs-1) {

      # Skip this sequence if not in list of wanted sequences
      my $target_obj = $seq_objs[$j];
      my $target_id = $target_obj->id;
      next if defined $seq_hash && !exists $$seq_hash{$target_id};

      # How much overlap with this sequence?
      my ($aln_obj, $length, $identity)
        = $self->_overlap_alignment($contig_obj, $seq_obj, $target_obj, $min_overlap, $min_identity);
      next if ! defined $aln_obj; # there was no sequence overlap or overlap not good enough

      # Score the overlap as the number of conserved residues. In practice, it
      # seems to work better than giving +1 for match and -3 for errors
      # (mismatch or indels)
      my $score = $length * $identity / 100;

      # Apply a malus (square root) for scores that do not satisfy the minimum
      # overlap length similarity. It is necessary for overlaps that get a high
      # score without satisfying both the minimum values.
      if ( ( $min_overlap  && ($length   < $min_overlap ) ) ||
           ( $min_identity && ($identity < $min_identity) ) ) {
          $score = sqrt($score);
      }
      $overlaps{$seq_id}{$target_id} = [$score, $length, $identity];

    }

  }

  # Process overlaps
  my $g; # the Graph object
  if (scalar keys %overlaps >= 1) {
    # At least 1 overlap. Create a weighted undirected graph
    $g = Graph::Undirected->new();
    for my $seq_id (keys %overlaps) {
      for my $target_id (keys %{$overlaps{$seq_id}}) {
        my $score  = @{$overlaps{$seq_id}{$target_id}}[0];
        my $weight = -$score;
        $g->add_weighted_edge($seq_id, $target_id, $weight);
      }
    }

  }

  return $g, \%overlaps;

}


=head2 _draw_graph

  Title   : _draw_graph
  Usage   : 
  Function: Generates a PNG picture of the contig graph. It is mostly for
            debugging purposes.
  Return  : 1 for success
  Args    : a Graph object
            hashref of overlaps (score, length, identity) for each read pair
            name of output file
            overlap info to display: 'score' (default), 'length' or 'identity'

=cut

sub _draw_graph {
  my ($self, $g, $overlaps, $outfile, $edge_type) = @_;

  $self->throw("Error: need to provide a graph as input\n") if not defined $g;

  if (not eval { require GraphViz }) {
    $self->throw("Error: the module 'GraphViz' is needed by the method ".
      "_draw_graph but could not be found\n$@");
  }

  $edge_type ||= 'score';

  my $viz = GraphViz->new( directed => 0 );

  for my $edge ( $g->edges ) {
    # Retrieve overlap information
    my ($id1, $id2) = @$edge;
    if (not exists $$overlaps{$id1}{$id2}) {
      ($id2, $id1) = @$edge;
    }
    my ($score, $length, $identity) = @{$$overlaps{$id1}{$id2}};

    my $edge_val;
    if ($edge_type eq 'score') {
      $edge_val = $score;
    } elsif ($edge_type eq 'length') {
      $edge_val = $length;
    } elsif ($edge_type eq 'identity') {
      $edge_val = $identity;
    } else {
      $self->throw("Error: invalid edge type to display, '$edge_val'");
    }
    $viz->add_edge($id1 => $id2, label => $edge_val);
  }
  open my $fh, '>', $outfile or die "Error: Could not write file '$outfile'\n$!\n";
  print $fh $viz->as_png;
  close $fh;
  return 1;
}


1;

__END__<|MERGE_RESOLUTION|>--- conflicted
+++ resolved
@@ -76,11 +76,7 @@
 
   # Score a contig spectrum (the more abundant the contigs and the larger their
   # size, the larger the score)
-<<<<<<< HEAD
-
-=======
   my $csp_score = $csp->score( $csp->nof_seq );
->>>>>>> 6213d4af
 
 =head1 DESCRIPTION
 
@@ -169,21 +165,12 @@
 
   bioperl-l@bioperl.org                  - General discussion
   http://bioperl.org/wiki/Mailing_lists  - About the mailing lists
-<<<<<<< HEAD
 
 
 =head2 Support 
 
 Please direct usage questions or support issues to the mailing list:
 
-=======
-
-
-=head2 Support 
-
-Please direct usage questions or support issues to the mailing list:
-
->>>>>>> 6213d4af
 I<bioperl-l@bioperl.org>
 
 rather than to the module maintainer directly. Many experienced and 
@@ -264,13 +251,8 @@
   $self->{'_avg_identity'}   = 0;
   $self->{'_avg_seq_len'}    = 0;
   $self->{'_eff_asm_params'} = 0;
-<<<<<<< HEAD
-  $self->{'_spectrum'}       = {1 => 0};  # contig spectrum hash representation
-  $self->{'_assembly'}       = []; # list of assembly objects used
-=======
   $self->{'_spectrum'}       = {1 => 0}; # contig spectrum hash representation
   $self->{'_assembly'}       = []; # list of assembly, contigs and singlet objects
->>>>>>> 6213d4af
 
   # Then, according to user desires, override defaults
   $self->{'_id'}             = $id             if (defined $id);
@@ -285,11 +267,7 @@
   $self->{'_avg_seq_len'}    = $avg_seq_len    if (defined $avg_seq_len);
   $self->{'_eff_asm_params'} = $eff_asm_params if (defined $eff_asm_params);
 
-<<<<<<< HEAD
-  # Finally get stuff that can be gotten in an automated way
-=======
   # Finally get stuff that can be obtained in an automated way
->>>>>>> 6213d4af
   $self->_import_spectrum($spectrum) if defined($spectrum);
   $self->_import_assembly($assembly) if defined($assembly);
   $self->_import_cross_csp($cross)   if defined($cross);
@@ -297,10 +275,6 @@
     my ($mixed_csp, $header) = (@$dissolve[0], @$dissolve[1]);
     $self->_import_dissolved_csp($mixed_csp, $header);
   }
-<<<<<<< HEAD
-  $self->_import_cross_csp($cross)   if defined($cross);
-=======
->>>>>>> 6213d4af
 
   return $self;
 }
@@ -830,40 +804,13 @@
              The score ranges from 0 (singlets only) to 1 (a single large contig)
              It is possible to specify a value for the number of sequences to
               assume in the contig spectrum.
-<<<<<<< HEAD
-  Returns : contig score
-=======
   Returns : contig score, or undef if there were no sequences in the contig spectrum
->>>>>>> 6213d4af
   Args    : number of total sequences to assume [optional]
 
 =cut
 
 sub score {
   my ($self, $nof_seqs) = @_;
-<<<<<<< HEAD
-  # Main
-  my $score = 0;
-  my $n = $self->nof_seq;
-  if ( $n > 0 ) {
-    # Contig spectrum info
-    my $q_max = $self->max_size;
-    my $spec  = $self->spectrum;
-    # Adjust number of 1-contigs
-    if ( $nof_seqs ) {
-      $spec->{'1'} += $nof_seqs - $n;
-      $n = $nof_seqs;
-    }
-    # Calculate X
-    for my $q ( 1 .. $q_max ) {
-      if ( $spec->{$q} ) {
-        my $c_q = $spec->{$q};
-        $score += $c_q * $q ** 2;
-      }
-    }
-    $score /= $n ** 2; 
-  }
-=======
   # Sanity check
   my $n = $self->nof_seq;
   return undef if ($n <= 0);
@@ -881,7 +828,6 @@
     $score += $c_q * $q ** 2;
   }
   $score /= $n ** 2;
->>>>>>> 6213d4af
   # Rescale X to obtain the score
   $score = $n/($n-1) * ($score - 1/$n);
   return $score;
@@ -1093,11 +1039,7 @@
   ($csp->{'_avg_seq_len'}, $csp->{'_nof_seq'}) = $self->_get_assembly_seq_stats($assemblyobj);
   ### any use in using _naive_assembler here to re-assemble with specific minmum criteria?
   # 4: Set the spectrum: spectrum and max_size
-<<<<<<< HEAD
-  for my $contigobj ($assemblyobj->all_contigs) {
-=======
   for my $contigobj ( $self->_get_contig_like($assemblyobj) ) {
->>>>>>> 6213d4af
     my $size = $contigobj->num_sequences;
     if (defined $csp->{'_spectrum'}{$size}) {
       $csp->{'_spectrum'}{$size}++;
@@ -1297,70 +1239,6 @@
     = ($eff_asm_params, $min_overlap, $min_identity);
 
   # Get cross contig spectrum for each assembly
-<<<<<<< HEAD
-  for my $assembly (@{$mixed_csp->{'_assembly'}}) {
-    # Go through contigs and skip the pure ones
-    my %good_seqs;
-    for my $contig ($assembly->all_contigs) {
-      # Get origins
-      my @seq_origins;
-      my @seq_ids;
-      for my $seq ($contig->each_seq) {
-        # current sequence origin
-        my $seq_id = $seq->id;
-        $seq_id =~ m/^(.+)\|/;
-        my $seq_header = $1;
-        $self->warn("Sequence $seq_id does not seem to have a header. Skipping".
-          " it...") if not defined $seq_header;
-        $seq_header ||= '';
-        push @seq_origins, $seq_header;
-        push @seq_ids, $seq_id;
-      }
-      my $qsize = scalar(@seq_ids);
-      my @origins = sort { $a cmp $b } @seq_origins;
-      my $size = scalar(@origins);
-      for (my $i = 1 ; $i < $size ; $i++) {
-        if ($origins[$i] eq $origins[$i-1]) {
-          splice @origins, $i, 1;
-          $i--;
-          $size--;
-        }
-      }
-      # Update cross-contig number in spectrum
-      if ($size > 1) { # cross-contig detected
-        # update good sequences
-        for my $seq_id (@seq_ids) {
-          $good_seqs{$seq_id} = 1;
-        }
-        # update number of cross q-contigs in spectrum
-        if (defined $spectrum{$qsize}) {
-          $spectrum{$qsize}++;
-        } else {
-          $spectrum{$qsize} = 1;
-        }
-      }
-      # Update number of cross 1-contigs
-      if ($size > 1) { # cross-contig detected
-        for my $origin (@origins) {
-          # sequences to use
-          my @ids;
-          for (my $i = 0 ; $i < $qsize ; $i++) {
-            my $seq_origin = $seq_origins[$i];
-            my $seq_id = $seq_ids[$i];
-            push @ids, $seq_id if $seq_origin eq $origin;
-          }
-          if (scalar @ids == 1) {
-            $spectrum{1}++;
-          } elsif (scalar @ids > 1) {
-            my $contig_spectrum = $cross->_naive_assembler(
-              $contig, \@ids, $cross->{'_min_overlap'},
-              $cross->{'_min_identity'});
-            $spectrum{1} += $$contig_spectrum{1};
-          } else {
-            $self->throw("The size is <= 0. How could such a thing happen?");
-          }
-        }
-=======
   for my $obj ( @{$mixed_csp->{'_assembly'}} ) {
     for my $contig ( $self->_get_contig_like($obj) ) {
 
@@ -1372,7 +1250,6 @@
       for my $cross_contig ( @$cross_contigs ) {
         $cross->assembly($cross_contig);
         $cross->{'_nof_rep'}--;
->>>>>>> 6213d4af
       }
 
       # Add cross-singlets
@@ -1511,17 +1388,11 @@
 sub _import_assembly {
   my ($self, $assemblyobj) = @_;
   # Sanity check
-<<<<<<< HEAD
-  if( !ref $assemblyobj || ! $assemblyobj->isa('Bio::Assembly::ScaffoldI') ) {
-        $self->throw("Unable to process non Bio::Assembly::ScaffoldI assembly ".
-        "object [".ref($assemblyobj)."]");
-=======
   if ( ! ref $assemblyobj                                ||
        ( ! $assemblyobj->isa('Bio::Assembly::ScaffoldI') &&
          ! $assemblyobj->isa('Bio::Assembly::Contig')    )) {
     $self->throw("Unable to process non Bio::Assembly::ScaffoldI, Contig or ".
       "Singlet object [".ref($assemblyobj)."]");
->>>>>>> 6213d4af
   }
   # Create new object from assembly
   my $csp = $self->_new_from_assembly($assemblyobj);
@@ -1623,20 +1494,14 @@
 
   # Create new object from assembly
   my $cross_csp = $self->_new_cross_csp($mixed_csp);
-<<<<<<< HEAD
-=======
   my $nof_1_cross_contigs = $cross_csp->spectrum->{1};
->>>>>>> 6213d4af
 
   # Update current contig spectrum object with new one
   $self->add($cross_csp);
 
-<<<<<<< HEAD
-=======
   # Remove 1-contigs
   $self->{'_nof_seq'} -= $nof_1_cross_contigs;
 
->>>>>>> 6213d4af
   return 1;
 }
 
@@ -1680,18 +1545,12 @@
 sub _get_assembly_seq_stats {
   my ($self, $assemblyobj, $seq_hash) = @_;
 
-<<<<<<< HEAD
-  # sanity check
-  $self->throw("Must provide a Bio::Assembly::Scaffold object")
-    if (!defined $assemblyobj || !$assemblyobj->isa("Bio::Assembly::ScaffoldI"));
-=======
   # Sanity checks
   if ( !defined $assemblyobj ||
        ( !$assemblyobj->isa('Bio::Assembly::ScaffoldI') &&
          !$assemblyobj->isa('Bio::Assembly::Contig')       ) ) {
     $self->throw("Must provide a Bio::Assembly::Scaffold, Contig or Singlet object");
   }
->>>>>>> 6213d4af
   $self->throw("Expecting a hash reference. Got [".ref($seq_hash)."]")
     if (defined $seq_hash && ! ref($seq_hash) eq 'HASH');
 
@@ -1793,18 +1652,12 @@
 sub _get_assembly_overlap_stats {
   my ($self, $assembly_obj, $seq_hash) = @_;
 
-<<<<<<< HEAD
-  # sanity check
-  $self->throw("Must provide a Bio::Assembly::ScaffoldI object")
-    if (!defined $assembly_obj || !$assembly_obj->isa("Bio::Assembly::ScaffoldI"));
-=======
   # Sanity check
   if ( !defined $assembly_obj ||
        ( !$assembly_obj->isa('Bio::Assembly::ScaffoldI') &&
          !$assembly_obj->isa('Bio::Assembly::Contig')       ) ) {
     $self->throw("Must provide a Bio::Assembly::ScaffoldI, Contig or Singlet object");
   }
->>>>>>> 6213d4af
   $self->throw("Expecting a hash reference. Got [".ref($seq_hash)."]")
     if (defined $seq_hash && ! ref($seq_hash) eq 'HASH');
 
