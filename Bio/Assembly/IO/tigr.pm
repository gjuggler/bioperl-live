--- conflicted
+++ resolved
@@ -903,138 +903,11 @@
                 "offset\t$readinfo{'offset'}\n".
                 "lsequence\t$readinfo{'lsequence'}\n"
             );
-<<<<<<< HEAD
-            if ($i+1 < $numobj) {
-                $self->_print("|\n");
-            }
-        } else {
-            # This is a contig
-            my $contigid = $objid;
-            my $contigobj = $scaffoldobj->get_contig_by_id($contigid);
-
-            # Skip contigs of 1 sequence (singlets) if needed
-            next if ($contigobj->num_sequences == 1) && (!$singlets);
-            
-            # Get contig information
-            my $contanno = (grep
-                { $_->primary_tag eq "_main_contig_feature:$contigid" }
-                $contigobj->get_features_collection->get_all_features
-            )[0];
-            my %contiginfo;
-            $contiginfo{'sequence'}   = $self->_ungap(
-                $contigobj->get_consensus_sequence->seq);
-            $contiginfo{'lsequence'}  = $contigobj->get_consensus_sequence->seq;
-            $contiginfo{'quality'}    = $self->_qual_dec2hex(
-                join ' ', @{$contigobj->get_consensus_quality->qual});
-            $contiginfo{'asmbl_id'}   = $contigid;
-            $contiginfo{'seq_id'}     = ($contanno->get_tag_values('seq_id'))[0];
-            $contiginfo{'com_name'}   = ($contanno->get_tag_values('com_name'))[0];
-            $contiginfo{'type'}       = ($contanno->get_tag_values('type'))[0];
-            $contiginfo{'method'}     = ($contanno->get_tag_values('method'))[0];
-            $contiginfo{'ed_status'}  = ($contanno->get_tag_values('ed_status'))[0];
-            $contiginfo{'redundancy'} = sprintf(
-                $decimal_format, $self->_redundancy($contigobj));
-            $contiginfo{'perc_N'}     = sprintf(
-                $decimal_format, $self->_perc_N($contiginfo{'sequence'}));
-            $contiginfo{'seqnum'}     = $contigobj->num_sequences;
-            $contiginfo{'full_cds'}   = ($contanno->get_tag_values('full_cds'))[0];
-            $contiginfo{'cds_start'}  = ($contanno->get_tag_values('cds_start'))[0];
-            $contiginfo{'cds_end'}    = ($contanno->get_tag_values('cds_end'))[0];
-            $contiginfo{'ed_pn'}      = ($contanno->get_tag_values('ed_pn'))[0];
-            $contiginfo{'ed_date'}    = $self->_date_time;
-            $contiginfo{'comment'}    = ($contanno->get_tag_values('comment'))[0];
-            $contiginfo{'frameshift'} = ($contanno->get_tag_values('frameshift'))[0];
-            
-            # Check that no tag value is undef
-            $contiginfo{'seq_id'}     = '' unless defined $contiginfo{'seq_id'};
-            $contiginfo{'com_name'}   = '' unless defined $contiginfo{'com_name'};
-            $contiginfo{'type'}       = '' unless defined $contiginfo{'type'};
-            $contiginfo{'method'}     = '' unless defined $contiginfo{'method'};
-            $contiginfo{'ed_status'}  = '' unless defined $contiginfo{'ed_status'};
-            $contiginfo{'full_cds'}   = '' unless defined $contiginfo{'full_cds'};
-            $contiginfo{'cds_start'}  = '' unless defined $contiginfo{'cds_start'};
-            $contiginfo{'cds_end'}    = '' unless defined $contiginfo{'cds_end'};
-            $contiginfo{'ed_pn'}      = '' unless defined $contiginfo{'ed_pn'};
-            $contiginfo{'comment'}    = '' unless defined $contiginfo{'comment'};
-            $contiginfo{'frameshift'} = '' unless defined $contiginfo{'frameshift'};
-                       
-            # Print contig information
-            $self->_print(
-                "sequence\t$contiginfo{'sequence'}\n".
-                "lsequence\t$contiginfo{'lsequence'}\n".
-                "quality\t$contiginfo{'quality'}\n".
-                "asmbl_id\t$contiginfo{'asmbl_id'}\n".
-                "seq_id\t$contiginfo{'seq_id'}\n".
-                "com_name\t$contiginfo{'com_name'}\n".
-                "type\t$contiginfo{'type'}\n".
-                "method\t$contiginfo{'method'}\n".
-                "ed_status\t$contiginfo{'ed_status'}\n".
-                "redundancy\t$contiginfo{'redundancy'}\n".
-                "perc_N\t$contiginfo{'perc_N'}\n".
-                "seq#\t$contiginfo{'seqnum'}\n".
-                "full_cds\t$contiginfo{'full_cds'}\n".
-                "cds_start\t$contiginfo{'cds_start'}\n".
-                "cds_end\t$contiginfo{'cds_end'}\n".
-                "ed_pn\t$contiginfo{'ed_pn'}\n".
-                "ed_date\t$contiginfo{'ed_date'}\n".
-                "comment\t$contiginfo{'comment'}\n".
-                "frameshift\t$contiginfo{'frameshift'}\n".
-                "\n"
-            );
-            my $seqno = 0;
-            for my $readobj ( $contigobj->each_seq() ) {
-                $seqno++;
-                
-                # Get read information
-                my ($seq_name, $db) = $self->_split_seq_name_and_db($readobj->id);
-                my ($asm_lend, $asm_rend, $seq_lend, $seq_rend, $offset)
-                    = $self->_coord($readobj, $contigobj);
-                my $readanno = ( grep 
-                    { $_->primary_tag eq '_main_read_feature:'.$readobj->primary_id }
-                    $contigobj->get_seq_coord($readobj)->get_SeqFeatures
-                )[0];
-                my %readinfo;                
-                $readinfo{'seq_name'}  = $seq_name;
-                $readinfo{'asm_lend'}  = $asm_lend;
-                $readinfo{'asm_rend'}  = $asm_rend;
-                $readinfo{'seq_lend'}  = $seq_lend;
-                $readinfo{'seq_rend'}  = $seq_rend;                
-                $readinfo{'best'}      = ($readanno->get_tag_values('best'))[0];
-                $readinfo{'comment'}   = ($readanno->get_tag_values('comment'))[0];
-                $readinfo{'db'}        = $db;
-                $readinfo{'offset'}    = $offset;   
-                $readinfo{'lsequence'} = $readobj->seq(); 
-                         
-                # Check that no tag value is undef
-                $readinfo{'best'}    = '' unless defined $readinfo{'best'};
-                $readinfo{'comment'} = '' unless defined $readinfo{'comment'};
-    
-                # Print read information
-                $self->_print(
-                    "seq_name\t$readinfo{'seq_name'}\n".
-                    "asm_lend\t$readinfo{'asm_lend'}\n".
-                    "asm_rend\t$readinfo{'asm_rend'}\n".
-                    "seq_lend\t$readinfo{'seq_lend'}\n".
-                    "seq_rend\t$readinfo{'seq_rend'}\n".
-                    "best\t$readinfo{'best'}\n".
-                    "comment\t$readinfo{'comment'}\n".
-                    "db\t$readinfo{'db'}\n".
-                    "offset\t$readinfo{'offset'}\n".
-                    "lsequence\t$readinfo{'lsequence'}\n"
-                );
-                if ($seqno < $contiginfo{'seqnum'}) {
-                    $self->_print("\n");
-                } elsif (($seqno == $contiginfo{'seqnum'}) && ($i+1 < $numobj)) {
-                    $self->_print("|\n");
-                }
-            }
-=======
             if ($seqno < $contiginfo{'seqnum'}) {
                 $self->_print("\n");
             } else {
                 $self->_print("|\n")
             };
->>>>>>> 6213d4af
         }
     }
     return 1;
