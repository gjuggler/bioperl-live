--- conflicted
+++ resolved
@@ -232,17 +232,6 @@
           my ($singletID, $length, $nof_trimmed_nonX) = ($1, $2, $3);
           # Create singlet object, and add it to scaffold
           my $seq = Bio::LocatableSeq->new(
-<<<<<<< HEAD
-            -start      => 1,
-            -end        => $length,
-            -strand     => 1,
-            -nowarnonempty => 1,
-            -id         => $singletID,
-            -primary_id => $singletID,
-            -alphabet   => 'dna');
-          my $singletOBJ = Bio::Assembly::Singlet->new(-seqref=>$seq,
-                                                       -verbose => $self->verbose);
-=======
             -id            => $singletID,
             -primary_id    => $singletID,
             -start         => 1,
@@ -254,7 +243,6 @@
           $contigOBJ = Bio::Assembly::Singlet->new( -id      => $singletID,
                                                     -seqref  => $seq,
                                                     -verbose => $self->verbose );
->>>>>>> 6213d4af
           my $feat = Bio::SeqFeature::Generic->new(
             -start   => 1,
             -end     => $length,
@@ -272,15 +260,9 @@
     # Loading contig information
     /^Contig (\d+)\.\s+(\d+) reads?; (\d+) bp \(untrimmed\), (\d+) \(trimmed\)\./ && do {
       my ($contigID, $nof_reads, $length, $trimmed_length) = ($1, $2, $3, $4);
-<<<<<<< HEAD
-      $contigOBJ = Bio::Assembly::Contig->new( -id     => $contigID,
-                                              -verbose => $self->verbose,
-                                               -source => 'phrap'   );
-=======
       $contigOBJ = Bio::Assembly::Contig->new( -id      => $contigID,
                                                -verbose => $self->verbose,
                                                -source  => 'phrap'   );
->>>>>>> 6213d4af
       my $feat   = Bio::SeqFeature::Generic->new(
         -start   => 1,
         -end     => $length,
