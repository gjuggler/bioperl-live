# $Id$
#
# BioPerl module for Bio::Assembly::Contig
#   Mostly based on Bio::SimpleAlign by Ewan Birney
#
# Please direct questions and support issues to <bioperl-l@bioperl.org> 
#
# Cared for by Robson francisco de Souza <rfsouza@citri.iq.usp.br>
#
# Copyright Robson Francisco de Souza
#
# You may distribute this module under the same terms as perl itself

# POD documentation - main docs before the code

=head1 NAME

Bio::Assembly::Contig - Perl module to hold and manipulate
                     sequence assembly contigs.

=head1 SYNOPSIS

    # Module loading
    use Bio::Assembly::IO;

    # Assembly loading methods
    $aio = Bio::Assembly::IO->new(-file=>"test.ace.1",
                               -format=>'phrap');

    $assembly = $aio->next_assembly;
    foreach $contig ($assembly->all_contigs) {
      # do something
    }

    # OR, if you want to build the contig yourself,

    use Bio::Assembly::Contig;
    $c = Bio::Assembly::Contig->new(-id=>"1");

    $ls  = Bio::LocatableSeq->new(-seq=>"ACCG-T",
                                  -id=>"r1",
                                  -alphabet=>'dna');
    $ls2 = Bio::LocatableSeq->new(-seq=>"ACA-CG-T",
                                  -id=>"r2",
                                  -alphabet=>'dna');

    $ls_coord = Bio::SeqFeature::Generic->new(-start=>3,
                                              -end=>8,
                                              -strand=>1);
    $ls2_coord = Bio::SeqFeature::Generic->new(-start=>1,
                                               -end=>8,
                                               -strand=>1);
    $c->add_seq($ls);
    $c->add_seq($ls2);
    $c->set_seq_coord($ls_coord,$ls);
    $c->set_seq_coord($ls2_coord,$ls2);

    $con = Bio::LocatableSeq->new(-seq=>"ACACCG-T",
                                  -alphabet=>'dna');
    $c->set_consensus_sequence($con);

    $l = $c->change_coord('unaligned r2','ungapped consensus',6);
    print "6 in unaligned r2 => $l in ungapped consensus\n";


=head1 DESCRIPTION

A contig is as a set of sequences, locally aligned to each other, so
that every sequence has overlapping regions with at least one sequence
in the contig, such that a continuous of overlapping sequences is
formed, allowing the deduction of a consensus sequence which may be
longer than any of the sequences from which it was deduced.

In this documentation we refer to the overlapping sequences used to
build the contig as "aligned sequences" and to the sequence deduced
from the overlap of aligned sequences as the "consensus". Methods to
deduce the consensus sequence from aligned sequences were not yet
implemented in this module, but its posssible to add a consensus
sequence deduced by other means, e.g, by the assembly program used to
build the alignment.

All aligned sequences in a Bio::Assembly::Contig must be Bio::Assembly::Locatable
objects and have a unique ID. The unique ID restriction is due to the
nature of the module's internal data structures and is also a request
of some assembly programs. If two sequences with the same ID are added
to a contig, the first sequence added is replaced by the second one.

=head2 Coordinate_systems

There are four base coordinate systems in Bio::Assembly::Contig.  When
you need to access contig elements or data that exists on a certain
range or location, you may be specifying coordinates in relation to
different sequences, which may be either the contig consensus or one
of the aligned sequences that were used to do the assembly.

 =========================================================
          Name           | Referenced sequence
 ---------------------------------------------------------
   "gapped consensus"    | Contig (with gaps)
   "ungapped consensus"  | Contig (without gaps)
   "aligned $seqID"      | sequence $seqID (with gaps)
   "unaligned $seqID"    | sequence $seqID (without gaps)
 =========================================================

"gapped consensus" refers to positions in the aligned consensus
sequence, which is the consensus sequence including the gaps inserted
to align it agains the aligned sequences that were used to assemble
the contig. So, its limits are [ 1, (consensus length + number of gaps
in consensus) ]

"ungapped consensus" is a coordinate system based on the consensus
sequence, but excluding consensus gaps. This is just the coordinate
system that you have when considering the consensus sequence alone,
instead of aligned to other sequences.

"aligned $seqID" refers to locations in the sequence $seqID after
alignment of $seqID against the consensus sequence (reverse
complementing the original sequence, if needed).  Coordinate 1 in
"aligned $seqID" is equivalent to the start location (first base) of
$seqID in the consensus sequence, just like if the aligned sequence
$seqID was a feature of the consensus sequence.

"unaligned $seqID" is equivalent to a location in the isolated
sequence, just like you would have when considering the sequence
alone, out of an alignment.  When changing coordinates from "aligned
$seq2" to "unaligned $seq2", if $seq2 was reverse complemented when
included in the alignment, the output coordinates will be reversed to
fit that fact, i.e. 1 will be changed to length($seq2), 2 will be
length($seq)-1 and so on.

An important note: when you change gap coordinates from a gapped
system ("gapped consensus" or "aligned $seqID") to a system that does
not include gaps ("ungapped consensus" or "unaligned $seqID"), the
position returned will be the first location before all gaps
neighboring the input location.

=head2 Feature_collection

Bio::Assembly::Contig stores much information about a contig in a
Bio::Assembly::SeqFeature::Collection object. Relevant information on the
alignment is accessed by selecting features based on their primary
tags (e.g. all features which have a primary tag of the form
'_aligned_coord:$seqID', where $seqID is an aligned sequence ID, are
coordinates for sequences in the contig alignment) and, by using
methods from Bio::Assembly::SeqFeature::Collection, it's possible to select
features by overlap with other features.

We suggest that you use the primary tags of features as identifiers
for feature classes. By convention, features with primary tags
starting with a '_' are generated by modules that populate the contig
data structure and return the contig object, maybe as part of an
assembly object, e.g.  drivers from the Bio::Assembly::IO set.

Features in the features collection may be associated with particular
aligned sequences. To obtain this, you must attach the sequence to the
feature, using attach() seq from Bio::Assembly::SeqFeatureI, before you add the
feature to the feature collection. We also suggest to add the sequence
id to the primary tag, so that is easy to select feature for a
particular sequence.

There is only one feature class that some methods in
Bio::Assembly::Contig expect to find in the feature collection: features
with primary tags of the form '_aligned_coord:$seqID', where $seqID is
the aligned sequence id (like returned by $seq-E<gt>id()). These features
describe the position (in "gapped consensus" coordinates) of aligned
sequences, and the method set_seq_coord() automatically changes a
feature's primary tag to this form whenever the feature is added to
the collection by this method. Only two methods in Bio::Assembly::Contig
will not work unless there are features from this class:
change_coord() and get_seq_coord().

Other feature classes will be automatically available only when
Bio::Assembly::Contig objects are created by a specific module. Such
feature classes are (or should be) documented in the documentation of
the module which create them, to which the user should refer.

=head1 FEEDBACK

=head2 Mailing Lists

User feedback is an integral part of the evolution of this and other
Bioperl modules. Send your comments and suggestions preferably to the
Bioperl mailing lists  Your participation is much appreciated.

  bioperl-l@bioperl.org                  - General discussion
  http://bioperl.org/wiki/Mailing_lists  - About the mailing lists

=head2 Support 

Please direct usage questions or support issues to the mailing list:

I<bioperl-l@bioperl.org>

rather than to the module maintainer directly. Many experienced and 
reponsive experts will be able look at the problem and quickly 
address it. Please include a thorough description of the problem 
with code and data examples if at all possible.

=head2 Reporting Bugs

Report bugs to the Bioperl bug tracking system to help us keep track
the bugs and their resolution.  Bug reports can be submitted via the
web:

  http://bugzilla.open-bio.org/

=head1 AUTHOR - Robson Francisco de Souza

rfsouza@citri.iq.usp.br

=head1 APPENDIX

The rest of the documentation details each of the object
methods. Internal methods are usually preceded with a _

=cut

#'
package Bio::Assembly::Contig;

use strict;

use Bio::SeqFeature::Collection;
use Bio::Seq::PrimaryQual; # isa Bio::Seq::QualI

use Scalar::Util qw(weaken);

use base qw(Bio::Root::Root Bio::Align::AlignI);

=head1 Object creator

=head2 new

 Title     : new
 Usage     : my $contig = Bio::Assembly::Contig->new();
 Function  : Creates a new contig object
 Returns   : Bio::Assembly::Contig
 Args      : -id => contig unique ID
             -source => string for the sequence assembly program used
             -collection => Bio::SeqFeature::Collection instance

=cut

#-----------
sub new {
#-----------
    my ($class, @args) = @_;

    my $self = $class->SUPER::new(@args);

    my ($src, $id, $collection) = $self->_rearrange([qw(SOURCE ID COLLECTION)], @args);
    $src && $self->source($src);
    ($id && $self->id($id)) || ($self->{'_id'} = 'NoName'); # Alignment (contig) name
    ($id && $self->id($id)) || ($self->{'_source'} = 'Unknown'); # Program used to build the contig
    # we need to set up internal hashes first!

    # Bio::SimpleAlign derived fields (check which ones are needed for AlignI compatibility)
    $self->{'_elem'} = {}; # contig elements: aligned sequence objects (keyed by ID)
    $self->{'_order'} = {}; # store sequence order
    # $self->{'start_end_lists'} = {}; # References to entries in {'_seq'}. Keyed by seq ids.
    # $self->{'_dis_name'} = {}; # Display names for each sequence
    $self->{'_symbols'} = {}; # List of symbols

    #Contig specific slots
    $self->{'_consensus_sequence'} = undef;
    $self->{'_consensus_quality'} = undef;
    $self->{'_nof_residues'} = 0;
    $self->{'_nof_seqs'} = 0;
    # $self->{'_nof_segments'} = 0; # Let's not make it heavier than needed by now...
    
    # for cases where SF::Collection is shared between Bio::Assembly::Contig 
    if ($collection) {
        $self->throw("Collection must implement Bio::SeqFeature::CollectionI") unless $collection->isa('Bio::SeqFeature::CollectionI');
        $self->{'_sfc'} = $collection;
    } else {
        $self->{'_sfc'} = Bio::SeqFeature::Collection->new()
    }

    # Assembly specifics
    $self->{'_assembly'} = undef; # Reference to a Bio::Assembly::Scaffold object, if contig belongs to one.
    $self->{'_strand'} = 0; # Reverse (-1) or forward (1), if contig is in a scaffold. 0 otherwise
    $self->{'_neighbor_start'} = undef; # Will hold a reference to another contig
    $self->{'_neighbor_end'} = undef; # Will hold a reference to another contig

    return $self; # success - we hope!
}

=head1 Assembly related methods

These methods exist to enable adding information about possible
relations among contigs, e.g. when you already have a scaffold for
your assembly, describing the ordering of contigs in the final
assembly, but no sequences covering the gaps between neighboring
contigs.

=head2 source

 Title     : source
 Usage     : $contig->source($program);
 Function  : Get/Set program used to build this contig
 Returns   : string
 Argument  : [optional] string

=cut

sub source {
    my $self = shift;
    my $source = shift;

    $self->{'_source'} = $source if (defined $source);
    return $self->{'_source'};
}

=head2 assembly

 Title     : assembly
 Usage     : $contig->assembly($assembly);
 Function  : Get/Set assembly object for this contig
 Returns   : a Bio::Assembly::Scaffold object
 Argument  : a Bio::Assembly::Scaffold object

=cut

sub assembly {
    my $self = shift;
    my $assembly = shift;

    $self->throw("Using non Bio::Assembly::Scaffold object when assign contig to assembly")
    if (defined $assembly && ! $assembly->isa("Bio::Assembly::Scaffold"));
    # We create a circular reference to a Scaffold object. It is made weak
    # to prevent memory leaks.
    $self->{'_assembly'} = $assembly if (defined $assembly); 
    weaken($self->{'_assembly'});

    return $self->{'_assembly'};
}

=head2 strand

 Title     : strand
 Usage     : $contig->strand($num);
 Function  : Get/Set contig orientation in a scaffold/assembly.
             Its equivalent to the strand property of sequence
             objects and sets whether the contig consensus should
             be reversed and complemented before being added to a
             scaffold or assembly.
 Returns   : integer
 Argument  : 1 if orientaion is forward, -1 if reverse and
             0 if none

=cut

sub strand {
    my $self = shift;
    my $ori = shift;

    if (defined $ori) {
        $self->throw("Contig strand must be either 1, -1 or 0")
            unless $ori == 1 || $ori == 0 || $ori == -1;
        $self->{'_strand'} = $ori;
    }

    return $self->{'_strand'};
}

=head2 upstream_neighbor

 Title     : upstream_neighbor
 Usage     : $contig->upstream_neighbor($contig);
 Function  : Get/Set a contig neighbor for the current contig when
             building a scaffold. The upstream neighbor is
             located before $contig first base
 Returns   : nothing
 Argument  : Bio::Assembly::Contig

=cut

sub upstream_neighbor {
    my $self = shift;
    my $ref = shift;

    $self->throw("Trying to assign a non Bio::Assembly::Contig object to upstream contig")
        if (defined $ref && ! $ref->isa("Bio::Assembly::Contig"));

    $self->{'_neighbor_start'} = $ref if (defined $ref);
    return $self->{'_neighbor_start'};
}

=head2 downstream_neighbor

 Title     : downstream_neighbor
 Usage     : $contig->downstream_neighbor($num);
 Function  : Get/Set a contig neighbor for the current contig when
             building a scaffold. The downstream neighbor is
             located after $contig last base
 Returns   : nothing
 Argument  : Bio::Assembly::Contig

=cut

sub downstream_neighbor {
    my $self = shift;
    my $ref = shift;

    $self->throw("Trying to assign a non Bio::Assembly::Contig object to downstream contig")
        if (defined $ref && ! $ref->isa("Bio::Assembly::Contig"));
    $self->{'_neighbor_end'} = $ref if (defined $ref);
    return $self->{'_neighbor_end'};
}

=head1 Contig feature collection methods

=head2 add_features

 Title     : add_features
 Usage     : $contig->add_features($feat,$flag)
 Function  :

             Add an array of features to the contig feature
             collection. The consensus sequence may be attached to the
             added feature, if $flag is set to 1. If $flag is 0 and
             the feature attached to one of the contig aligned
             sequences, the feature is registered as an aligned
             sequence feature. If $flag is 0 and the feature is not
             attched to any sequence in the contig, the feature is
             simply added to the feature collection and no attachment
             or registration is made.

             Note: You must attach aligned sequences to their features
             prior to calling add_features, otherwise you won't be
             able to access the feature through get_seq_feat_by_tag()
             method.

 Returns   : number of features added.
 Argument  :
             $feat : A reference to an array of Bio::SeqFeatureI
             $flag : boolean - true if consensus sequence object
                     should be attached to this feature, false if
                     no consensus attachment should be made.
                     Default: false.

=cut

sub add_features {
    my ($self, $args, $flag) = @_;

    # Adding shortcuts for aligned sequence features
    $flag = 0 unless (defined $flag);
    if ($flag && defined $self->{'_consensus_sequence'}) {
        foreach my $feat (@$args) {
            next if (defined $feat->seq);
            $feat->attach_seq($self->{'_consensus_sequence'});
        }
    } elsif (!$flag) { # Register aligned sequence features
        foreach my $feat (@$args) {
            if (my $seq = $feat->entire_seq()) {
                my $seqID = $seq->id() || $seq->display_id || $seq->primary_id;
                $self->warn("Adding contig feature attached to unknown sequence $seqID!")
                    unless (exists $self->{'_elem'}{$seqID});
                my $tag = $feat->primary_tag;
                $self->{'_elem'}{$seqID}{'_feat'}{$tag} = $feat;
            }
        }
    }

    # Add feature to feature collection
    my $nof_added = $self->{'_sfc'}->add_features($args);

    return $nof_added;
}

=head2 remove_features

 Title     : remove_features
 Usage     : $contig->remove_features(@feat)
 Function  : Remove an array of contig features
 Returns   : number of features removed.
 Argument  : An array of Bio::SeqFeatureI

=cut

sub remove_features {
    my ($self, @args) = @_;

    # Removing shortcuts for aligned sequence features
    foreach my $feat (@args) {
        if (my $seq = $feat->entire_seq()) {
            my $seqID = $seq->id() || $seq->display_id || $seq->primary_id;
            my $tag = $feat->primary_tag;
            $tag =~ s/:$seqID$/$1/g;
            delete( $self->{'_elem'}{$seqID}{'_feat'}{$tag} )
                if (exists $self->{'_elem'}{$seqID}{'_feat'}{$tag} &&
                $self->{'_elem'}{$seqID}{'_feat'}{$tag} eq $feat);
        }
    }
    
    # Removing Bio::SeqFeature::Collection features
    return $self->{'_sfc'}->remove_features(\@args);
}

=head2 get_features_collection

 Title     : get_features_collection
 Usage     : $contig->get_features_collection()
 Function  : Get the collection of all contig features
 Returns   : Bio::SeqFeature::Collection
 Argument  : none

=cut

sub get_features_collection {
    my $self = shift;
    return $self->{'_sfc'};
}

=head2 remove_features_collection

 Title     : remove_features_collection
 Usage     : $contig->remove_features_collection()
 Function  : Remove the collection of all contig features. It is useful
             to save some memory (when contig features are not needed).
 Returns   : none
 Argument  : none

=cut

sub remove_features_collection {
    my $self = shift;
    # Removing shortcuts for aligned sequence features
    for my $seqID (keys %{$self->{'_elem'}}) {
        delete $self->{'_elem'}{$seqID};
    }
    # Removing Bio::SeqFeature::Collection features
    $self->{'_sfc'} = {};
    return;
}

=head1 Coordinate system's related methods

See L<Coordinate_Systems> above.

=head2 change_coord

 Title     : change_coord
 Usage     : $contig->change_coord($in,$out,$query)
 Function  :

             Change coordinate system for $query.  This method
             transforms locations between coordinate systems described
             in section "Coordinate Systems" of this document.

             Note: this method will throw an exception when changing
             coordinates between "ungapped consensus" and other
             systems if consensus sequence was not set. It will also
             throw exceptions when changing coordinates among aligned
             sequence, either with or without gaps, and other systems
             if sequence locations were not set with set_seq_coord().

 Returns   : integer
 Argument  :
             $in    : [string]  input coordinate system
             $out   : [string]  output coordinate system
             $query : [integer] a position in a sequence

=cut

sub change_coord {
    my $self     = shift;
    my $type_in  = shift;
    my $type_out = shift;
    my $query    = shift;

    # Parsing arguments
    # Loading read objects (these calls will throw exceptions whether $read_in or
    # $read_out is not found
    my ($read_in,$read_out) = (undef,undef);
    my $in_ID  = ( split(' ',$type_in)  )[1];
    my $out_ID = ( split(' ',$type_out) )[1];

    if ($in_ID  ne 'consensus') {
        $read_in  = $self->get_seq_coord( $self->get_seq_by_name($in_ID)  );
        $self->throw("Can't change coordinates without sequence location for $in_ID")
            unless (defined $read_in);
    }
    if ($out_ID ne 'consensus') {
        $read_out = $self->get_seq_coord( $self->get_seq_by_name($out_ID) );
        $self->throw("Can't change coordinates without sequence location for $out_ID")
            unless (defined $read_out);
    }

    # Performing transformation between coordinates
    SWITCH1: {

        # Transformations between contig padded and contig unpadded
        (($type_in eq 'gapped consensus') && ($type_out eq 'ungapped consensus')) && do {
            $self->throw("Can't use ungapped consensus coordinates without a consensus sequence")
                unless (defined $self->{'_consensus_sequence'});
            $query = &_padded_unpadded($self->{'_consensus_gaps'}, $query);
            last SWITCH1;
        };
        (($type_in eq 'ungapped consensus') && ($type_out eq 'gapped consensus')) && do {
            $self->throw("Can't use ungapped consensus coordinates without a consensus sequence")
                unless (defined $self->{'_consensus_sequence'});
            $query = &_unpadded_padded($self->{'_consensus_gaps'},$query);
            last SWITCH1;
        };

        # Transformations between contig (padded) and read (padded)
        (($type_in  eq 'gapped consensus') &&
        ($type_out =~ /^aligned /) && defined($read_out)) && do {
            $query = $query - $read_out->start() + 1;
            last SWITCH1;
        };
        (($type_in =~ /^aligned /) && defined($read_in) &&
        ($type_out  eq 'gapped consensus')) && do {
            $query = $query + $read_in->start() - 1;
            last SWITCH1;
        };

        # Transformations between contig (unpadded) and read (padded)
        (($type_in eq 'ungapped consensus') &&
        ($type_out =~ /^aligned /) && defined($read_out)) && do {
            $query = $self->change_coord('ungapped consensus','gapped consensus',$query);
            $query = $self->change_coord('gapped consensus',"aligned $out_ID",$query);
            last SWITCH1;
        };
        (($type_in =~ /^aligned /) && defined($read_in) &&
        ($type_out eq 'ungapped consensus')) && do {
            $query = $self->change_coord("aligned $in_ID",'gapped consensus',$query);
            $query = $self->change_coord('gapped consensus','ungapped consensus',$query);
            last SWITCH1;
        };

        # Transformations between seq $read_in padded and seq $read_out padded
        (defined($read_in)  && ($type_in  =~ /^aligned /)  &&
        defined($read_out) && ($type_out =~ /^aligned /)) && do {
            $query = $self->change_coord("aligned $in_ID",'gapped consensus',$query);
            $query = $self->change_coord('gapped consensus',"aligned $out_ID",$query);
            last SWITCH1;
        };

        # Transformations between seq $read_in padded and seq $read_out unpadded
        (defined($read_in)  && ($type_in  =~ /^aligned /)    &&
        defined($read_out) && ($type_out =~ /^unaligned /)) && do {
            if ($read_in ne $read_out) {
                $query = $self->change_coord("aligned $in_ID",'gapped consensus',$query);
                $query = $self->change_coord('gapped consensus',"aligned $out_ID",$query);
            }
            my $list_out = $self->{'_elem'}{$out_ID}{'_gaps'};
            $query = &_padded_unpadded($list_out,$query);
            # Changing read orientation if read was reverse complemented when aligned
            if ($read_out->strand == -1) {
                my ($length) = $read_out->length();
                $length = $length - &_nof_gaps($list_out,$length);
                $query  = $length - $query + 1;
            }
            last SWITCH1;
        };
        (defined($read_in)  && ($type_in  =~ /^unaligned /) &&
        defined($read_out) && ($type_out =~ /^aligned /))  && do {
            my $list_in = $self->{'_elem'}{$in_ID}{'_gaps'};
            # Changing read orientation if read was reverse complemented when aligned
            if ($read_in->strand == -1) {
                my ($length) = $read_in->length();
                $length = $length - &_nof_gaps($list_in,$length);
                $query  = $length - $query + 1;
            }
            $query = &_unpadded_padded($list_in,$query);
            if ($read_in ne $read_out) {
                $query = $self->change_coord("aligned $in_ID",'gapped consensus',$query);
                $query = $self->change_coord('gapped consensus',"aligned $out_ID",$query);
            }
            last SWITCH1;
        };

        # Transformations between seq $read_in unpadded and seq $read_out unpadded
        (defined($read_in)  && ($type_in  =~ /^unaligned /)    &&
        defined($read_out) && ($type_out =~ /^unaligned /)) && do {
            $query = $self->change_coord("unaligned $in_ID","aligned $out_ID",$query);
            $query = $self->change_coord("aligned $out_ID","unaligned $out_ID",$query);
            last SWITCH1;
        };

        # Transformations between contig (padded) and read (unpadded)
        (($type_in eq 'gapped consensus') &&
        ($type_out =~ /^unaligned /) && defined($read_out)) && do {
            $query = $self->change_coord('gapped consensus',"aligned $out_ID",$query);
            $query = $self->change_coord("aligned $out_ID","unaligned $out_ID",$query);
            last SWITCH1;
        };
        (($type_in =~ /^unaligned /) && defined($read_in) &&
        ($type_out eq 'gapped consensus')) && do {
            $query = $self->change_coord("unaligned $in_ID","aligned $in_ID",$query);
            $query = $self->change_coord("aligned $in_ID",'gapped consensus',$query);
            last SWITCH1;
        };

        # Transformations between contig (unpadded) and read (unpadded)
        (($type_in eq 'ungapped consensus') &&
        ($type_out =~ /^unaligned /) && defined($read_out)) && do {
            $query = $self->change_coord('ungapped consensus','gapped consensus',$query);
            $query = $self->change_coord('gapped consensus',"unaligned $out_ID",$query);
            last SWITCH1;
        };
        (($type_in =~ /^unaligned /) && defined($read_in) &&
        ($type_out eq 'ungapped consensus')) && do {
            $query = $self->change_coord("unaligned $in_ID",'gapped consensus',$query);
            $query = $self->change_coord('gapped consensus','ungapped consensus',$query);
            last SWITCH1;
        };

        $self->throw("Unknow coordinate system. Args: $type_in, $type_out.");
        $query = undef; # If a coordinate systems just requested is unknown
    }

    return $query;
}

=head2 get_seq_coord

 Title     : get_seq_coord
 Usage     : $contig->get_seq_coord($seq);
 Function  : Get "gapped consensus" location for aligned sequence
 Returns   : Bio::SeqFeature::Generic for coordinates or undef.
             A warning is printed if sequence coordinates were not set.
 Argument  : Bio::LocatableSeq object

=cut

sub get_seq_coord {
    my ($self,$seq) = @_;

    if( !ref $seq || ! $seq->isa('Bio::LocatableSeq') ) {
        $self->throw("$seq is not a Bio::LocatableSeq");
    }
    my $seqID = $seq->id() || $seq->display_id || $seq->primary_id;

    unless (exists( $self->{'_elem'}{$seqID} )) {
        $self->warn("No such sequence ($seqID) in contig ".$self->id);
        return;
    }
    unless (exists( $self->{'_elem'}{$seqID}{'_feat'}{"_aligned_coord:$seqID"} )) {
        # $self->warn("Chad. Location not set for sequence ($seqID) in contig ".$self->id);
        return;
    }

    return $self->{'_elem'}{$seqID}{'_feat'}{"_aligned_coord:$seqID"};
}

=head2 set_seq_coord

 Title     : set_seq_coord
 Usage     : $contig->set_seq_coord($feat,$seq);
 Function  :

             Set "gapped consensus" location for an aligned
             sequence. If the sequence was previously added using
             add_seq, its coordinates are changed/set.  Otherwise,
             add_seq is called and the sequence is added to the
             contig.

 Returns   : Bio::SeqFeature::Generic for old coordinates or undef.
 Argument  :
             $feat  : a Bio::SeqFeature::Generic object
                      representing a location for the
                      aligned sequence, in "gapped
                      consensus" coordinates.

             Note: the original feature primary tag will
                   be lost.

             $seq   : a Bio::LocatableSeq object

=cut

sub set_seq_coord {
    my ($self,$feat,$seq) = @_;

    if( !ref $seq || ! $seq->isa('Bio::LocatableSeq') ) {
        $self->throw("Unable to process non locatable sequences [".ref($seq)."]");
    }

    # Complaining about inadequate feature object
    $self->throw("Coordinates must be a Bio::SeqFeature::Generic object!")
        unless ( $feat->isa("Bio::SeqFeature::Generic") );
    $self->throw("Sequence coordinates must have an end!")
        unless (defined $feat->end);
    $self->throw("Sequence coordinates must have a start!")
        unless (defined $feat->start);

    my $seqID = $seq->id() || $seq->display_id || $seq->primary_id;
    if (exists( $self->{'_elem'}{$seqID} ) &&
    exists( $self->{'_elem'}{$seqID}{'_seq'} ) &&
    defined( $self->{'_elem'}{$seqID}{'_seq'} ) &&
    ($seq ne $self->{'_elem'}{$seqID}{'_seq'}) ) {
        $self->warn("Replacing sequence $seqID\n");
        $self->remove_seq($self->{'_elem'}{$seqID}{'_seq'});
    }
    $self->add_seq($seq);

    # Remove previous coordinates, if any
    $self->remove_features($feat);

    # Add new Bio::Generic::SeqFeature
    $feat->add_tag_value('contig',$self->id)
        unless ( $feat->has_tag('contig') );
    $feat->primary_tag("_aligned_coord:$seqID");
    $feat->attach_seq($seq);
    $self->{'_elem'}{$seqID}{'_feat'}{"_aligned_coord:$seqID"} = $feat;
    $self->add_features([ $feat ]);
}

=head1 Bio::Assembly::Contig consensus methods

=head2 set_consensus_sequence

 Title     : set_consensus_sequence
 Usage     : $contig->set_consensus_sequence($seq)
 Function  : Set the consensus sequence object for this contig
 Returns   : consensus length
 Argument  : Bio::LocatableSeq

=cut

sub set_consensus_sequence {
    my $self = shift;
    my $seq  = shift;

    $self->throw("Consensus sequence must be a Bio::LocatableSeq!")
        unless ($seq->isa("Bio::LocatableSeq"));

    $self->{'_consensus_gaps'} = []; # Consensus Gap registry
    $self->_register_gaps( $seq->seq, $self->{'_consensus_gaps'} );
    $self->{'_consensus_sequence'} = $seq;

    $seq->start(1);
    $seq->end($seq->_ungapped_len);

    my $con_len = $seq->length;

    return $con_len;
}

=head2 set_consensus_quality

 Title     : set_consensus_quality
 Usage     : $contig->set_consensus_quality($qual)
 Function  : Set the quality object for consensus sequence
 Returns   : nothing
 Argument  : Bio::Seq::QualI object

=cut

sub set_consensus_quality {
    my ($self, $qual) = @_;

    $self->throw("Consensus quality must be a Bio::Seq::QualI object!")
        unless ( $qual->isa("Bio::Seq::QualI") );

    $self->throw("Consensus quality can't be added before you set the consensus sequence!")
        unless (defined $self->{'_consensus_sequence'});

    $self->{'_consensus_quality'} = $qual;
}

=head2 get_consensus_length

 Title     : get_consensus_length
 Usage     : $contig->get_consensus_length()
 Function  : Get consensus sequence length
 Returns   : integer
 Argument  : none

=cut

sub get_consensus_length {
    my $self = shift;

    return $self->{'_consensus_sequence'}->length();
}

=head2 get_consensus_sequence

 Title     : get_consensus_sequence
 Usage     : $contig->get_consensus_sequence()
 Function  : Get a reference to the consensus sequence object
             for this contig
 Returns   : Bio::SeqI object
 Argument  : none

=cut

sub get_consensus_sequence {
    my ($self, @args) = @_;

    return $self->{'_consensus_sequence'};
}

=head2 get_consensus_quality

 Title     : get_consensus_quality
 Usage     : $contig->get_consensus_quality()
 Function  : Get a reference to the consensus quality object
             for this contig.
 Returns   : A Bio::Seq::QualI object
 Argument  : none

=cut

sub get_consensus_quality {
    my ($self, @args) = @_;

    return $self->{'_consensus_quality'};
}

=head1 Bio::Assembly::Contig aligned sequences methods

=head2 set_seq_qual

 Title     : set_seq_qual
 Usage     : $contig->set_seq_qual($seq,$qual);
 Function  : Adds quality to an aligned sequence.
 Returns   : nothing
 Argument  : a Bio::LocatableSeq object and
             a Bio::Seq::QualI object

See L<Bio::LocatableSeq> for more information.

=cut

sub set_seq_qual {
    my ($self,$seq,$qual) = @_;

    if( !ref $seq || ! $seq->isa('Bio::LocatableSeq') ) {
        $self->throw("Unable to process non locatable sequences [".ref($seq)."]");
    }
    my $seqID = $seq->id() || $seq->display_id || $seq->primary_id;

    $self->throw("Consensus quality must be a Bio::Seq::QualI object!")
        unless ( $qual->isa("Bio::Seq::QualI") );
    $self->throw("Use add_seq first: aligned sequence qualities can't be added before you load the sequence!")
        unless (exists $self->{'_elem'}{$seqID}{'_seq'});
    $self->throw("Use set_seq_coord first: aligned sequence qualities can't be added before you add coordinates for the sequence!") unless (defined( $self->get_seq_coord($seq) ));

    # Adding gaps to quality object
    my $sequence = $self->{'_elem'}{$seqID}{'_seq'}->seq();
    my $tmp = $qual->qual();
    @{$tmp} = reverse(@{$tmp}) if ($self->get_seq_coord($seq)->strand() == -1);
    my @quality  = ();
    my $previous = 0;
    my $next     = 0;
    my $i = 0; my $j = 0;
    while ($i <= $#{$tmp}) {
        # IF base is a gap, quality is the average for neighbouring sites
        if ($j > $i && substr($sequence,$j,1) eq '-') {
            $previous = $tmp->[$i-1] unless ($i == 0);
            if ($i < $#{$tmp}) {
                $next = $tmp->[$i+1];
            } else {
                $next = 0;
            }
            push(@quality,int( ($previous+$next)/2 ));
        } else {
            push(@quality,$tmp->[$i]);
            $i++;
        }
        $j++;
    }

    $self->{'_elem'}{$seqID}{'_qual'} = Bio::Seq::PrimaryQual->new(
        -qual=>join(" ",@quality), -id=>$seqID );
}

=head2 get_seq_ids

 Title     : get_seq_ids
 Usage     : $contig->get_seq_ids(-start=>$start,
                  -end=>$end,
                  -type=>"gapped A0QR67B08.b");
 Function  : Get list of sequence IDs overlapping interval [$start, $end]
             The default interval is [1,$contig->length]
             Default coordinate system is "gapped contig"
 Returns   : An array
 Argument  : A hash with optional elements:
             -start : consensus subsequence start
             -end   : consensus subsequence end
             -type  : the coordinate system type for $start and $end arguments
                      Coordinate system avaliable are:
                      "gapped consensus"   : consensus coordinates with gaps
                      "ungapped consensus" : consensus coordinates without gaps
                      "aligned $ReadID"    : read $ReadID coordinates with gaps
                      "unaligned $ReadID"  : read $ReadID coordinates without gaps


=cut

sub get_seq_ids {
    my ($self, @args) = @_;

    my ($type,$start,$end) =
    $self->_rearrange([qw(TYPE START END)], @args);

    if (defined($start) && defined($end)) {
        if (defined($type) && ($type ne 'gapped consensus')) {
            $start = $self->change_coord($type,'gapped consensus',$start);
            $end   = $self->change_coord($type,'gapped consensus',$end);
        }

        my @list = grep { $_->isa("Bio::SeqFeature::Generic") &&
        ($_->primary_tag =~ /^_aligned_coord:/) }
        $self->{'_sfc'}->features_in_range( -start=>$start,
                                            -end=>$end,
                                            -contain=>0,
                                            -strandmatch=>'ignore' );
        @list = map { $_->entire_seq->id } @list;
        return @list;
    }

    # Entire aligned sequences list
    return map { $self->{'_order'}{$_} } sort { $a cmp $b } keys %{ $self->{'_order'} };
}

=head2 get_seq_feat_by_tag

 Title     : get_seq_feat_by_tag
 Usage     : $seq = $contig->get_seq_feat_by_tag($seq,"_aligned_coord:$seqID")
 Function  :

             Get a sequence feature based on its primary_tag.
             When you add

 Returns   : a Bio::SeqFeature object
 Argument  : a Bio::LocatableSeq and a string (feature primary tag)

=cut

sub get_seq_feat_by_tag {
    my ($self,$seq,$tag) = @_;

    if( !ref $seq || ! $seq->isa('Bio::LocatableSeq') ) {
        $self->throw("Unable to process non locatable sequences [".ref($seq)."]");
    }
    my $seqID = $seq->id() || $seq->display_id || $seq->primary_id;

    return $self->{'_elem'}{$seqID}{'_feat'}{$tag};
}

=head2 get_seq_by_name

 Title     : get_seq_by_name
 Usage     : $seq = $contig->get_seq_by_name('Seq1')
 Function  : Gets a sequence based on its id.
 Returns   : a Bio::LocatableSeq object
             undef if name is not found
 Argument  : string

=cut

sub get_seq_by_name {
    my $self = shift;
    my ($seqID) = @_;

    unless (exists $self->{'_elem'}{$seqID}{'_seq'}) {
        $self->throw("Could not find sequence $seqID in contig ".$self->id);
    return;
    }

    return $self->{'_elem'}{$seqID}{'_seq'};
}

=head2 get_qual_by_name

 Title     : get_qual_by_name
 Usage     : $seq = $contig->get_qual_by_name('Seq1')
 Function  :

             Gets Bio::Seq::QualI object for a sequence
             through its id ( as given by $qual->id() ).

 Returns   : a Bio::Seq::QualI object.
             undef if name is not found
 Argument  : string

=cut

sub get_qual_by_name {
    my $self = shift;
    my ($seqID) = @_;

    unless (exists $self->{'_elem'}{$seqID}{'_qual'}) {
        $self->warn("Could not find quality for $seqID in contig!");
        return;
    }

    return $self->{'_elem'}{$seqID}{'_qual'};
}

=head1 Bio::Align::AlignI compatible methods

=head2 Modifier methods

These methods modify the MSE by adding, removing or shuffling complete
sequences.

=head2 add_seq

 Title     : add_seq
 Usage     : $contig->add_seq($newseq);
 Function  :

             Adds a sequence to the contig. *Does*
             *not* align it - just adds it to the
             hashes.

 Returns   : nothing
 Argument  : a Bio::LocatableSeq object

See L<Bio::LocatableSeq> for more information.

=cut

sub add_seq {
    my $self = shift;
    my $seq = shift;

    if( !ref $seq || ! $seq->isa('Bio::LocatableSeq') ) {
        $self->throw("Unable to process non locatable sequences [".ref($seq)."]");
    }

    my $seqID = $seq->id() || $seq->display_id || $seq->primary_id;
    $self->{'_elem'}{$seqID} = {} unless (exists $self->{'_elem'}{$seqID});

    if (exists( $self->{'_elem'}{$seqID}{'_seq'} ) &&
    ($seq eq $self->{'_elem'}{$seqID}{'_seq'}) ) {
        $self->warn("Adding sequence $seqID, which has already been added");
    }

    # Our locatable sequences are always considered to be complete sequences
    $seq->start(1);
    $seq->end($seq->_ungapped_len);
    
    my $alphabet = $seq->alphabet;
    
    $alphabet = lc($alphabet) if defined $alphabet;
    
    $self->warn("Adding non-nucleotidic sequence ".$seqID)
        if (!$alphabet || ($alphabet ne 'dna' && $alphabet ne 'rna'));

    # build the symbol list for this sequence,
    # will prune out the gap and missing/match chars
    # when actually asked for the symbol list in the
    # symbol_chars
    if (defined $seq->seq) {
        map { $self->{'_symbols'}->{$_} = 1; } split(//,$seq->seq);
    } else {
        $self->{'_symbols'} = {};
    }

    my $seq_no = ++$self->{'_nof_seqs'};

    if (ref( $self->{'_elem'}{$seqID}{'_seq'} )) {
        $self->warn("Replacing one sequence [$seqID]\n");
    } else {
        #print STDERR "Assigning $seqID to $order\n";
        $self->{'_order'}->{$seq_no} = $seqID;
        # $self->{'_start_end_lists'}->{$id} = []
        # unless(exists $self->{'_start_end_lists'}->{$id});
        # push @{$self->{'_start_end_lists'}->{$id}}, $seq;
    }

    $self->{'_elem'}{$seqID}{'_seq'}  = $seq;
    $self->{'_elem'}{$seqID}{'_feat'} = {};
    $self->{'_elem'}{$seqID}{'_gaps'} = [];
    my $dbref = $self->{'_elem'}{$seqID}{'_gaps'};
    my $nofgaps = $self->_register_gaps($seq->seq,$dbref);

    # Updating residue count
    $self->{'_nof_residues'} += $seq->length - $nofgaps;

    return 1;
}

=head2 remove_seq

 Title     : remove_seq
 Usage     : $contig->remove_seq($seq);
 Function  : Removes a single sequence from a contig
 Returns   : 1 on success, 0 otherwise
 Argument  : a Bio::LocatableSeq object

=cut

sub remove_seq {
    my ($self,$seq) = @_;

    if( !ref $seq || ! $seq->isa('Bio::LocatableSeq') ) {
        $self->throw("Unable to process non locatable sequences [".ref($seq)."]");
    }

    my $seqID = $seq->id() || $seq->display_id || $seq->primary_id;
    unless (exists $self->{'_elem'}{$seqID} ) {
        $self->warn("No sequence named $seqID  [$seq]");
        return 0;
    }

    # Updating residue count
    $self->{'_nof_residues'} -= $seq->length() +
    &_nof_gaps( $self->{'_elem'}{$seqID}{'_gaps'}, $seq->length );
    
    # Update number of sequences
    $self->{'_nof_seqs'}--; 
    
    # Update order of sequences (order starts at 1)
    my $max_order = $self->{'_nof_seqs'} + 1;
    my $target_order = $max_order + 1;
    for (my $order = 1 ; $order <= $max_order ; $order++) {
      if ($self->{'_order'}->{$order} eq $seqID) {
        # Found the wanted sequence order
        $target_order = $order;
      }
      if ($order > $target_order) {
        # Decrement this sequence order by one order
        $self->{'_order'}->{$order-1} = $self->{'_order'}->{$order};
      }
      if ($order == $max_order) {
        # Remove last order
        delete $self->{'_order'}->{$order};
      }
    }

    # Remove all references to features of this sequence
    my @feats = ();
    for my $tag (keys %{ $self->{'_elem'}{$seqID}{'_feat'} }) {
        push(@feats, $self->{'_elem'}{$seqID}{'_feat'}{$tag});
    }
    $self->{'_sfc'}->remove_features(\@feats);
    delete $self->{'_elem'}{$seqID};

    return 1;
}

=head2 purge

 Title   : purge
 Usage   : $contig->purge(0.7);
 Function:

           Removes sequences above whatever %id.

           This function will grind on large alignments. Beware!
           (perhaps not ideally implemented)

 Example :
 Returns : An array of the removed sequences
 Argument:


=cut

sub purge {
    my ($self) = @_;
    $self->throw_not_implemented();
}

=head2 sort_alphabetically

 Title     : sort_alphabetically
 Usage     : $contig->sort_alphabetically
 Function  :

             Changes the order of the alignemnt to alphabetical on name
             followed by numerical by number.

 Returns   :
 Argument  :

=cut

sub sort_alphabetically {
    my ($self) = @_;
    $self->throw_not_implemented();
}

=head2 Sequence selection methods

Methods returning one or more sequences objects.

=head2 each_seq

 Title     : each_seq
 Usage     : foreach $seq ( $contig->each_seq() )
 Function  : Gets an array of Seq objects from the alignment
 Returns   : an array
 Argument  :

=cut

sub each_seq {
    my ($self) = @_;

    my (@arr,$seqID);

    foreach $seqID ( map { $self->{'_order'}{$_} } sort { $a <=> $b } keys %{$self->{'_order'}} ) {
        push(@arr,$self->{'_elem'}{$seqID}{'_seq'});
    }

    return @arr;
}

=head2 each_alphabetically

 Title     : each_alphabetically
 Usage     : foreach $seq ( $contig->each_alphabetically() )
 Function  :

             Returns an array of sequence object sorted alphabetically
             by name and then by start point.
             Does not change the order of the alignment

 Returns   :
 Argument  :

=cut

sub each_alphabetically {
    my($self) = @_;
    $self->throw_not_implemented();
}

=head2 each_seq_with_id

 Title     : each_seq_with_id
 Usage     : foreach $seq ( $contig->each_seq_with_id() )
 Function  :

             Gets an array of Seq objects from the
             alignment, the contents being those sequences
             with the given name (there may be more than one)

 Returns   : an array
 Argument  : a seq name

=cut

sub each_seq_with_id {
    my ($self) = @_;
    $self->throw_not_implemented();
}

=head2 get_seq_by_pos

 Title     : get_seq_by_pos
 Usage     : $seq = $contig->get_seq_by_pos(3)
 Function  :

             Gets a sequence based on its position in the alignment.
             Numbering starts from 1.  Sequence positions larger than
             num_sequences() will thow an error.

 Returns   : a Bio::LocatableSeq object
 Argument  : positive integer for the sequence osition

=cut

sub get_seq_by_pos {
    my $self = shift;
    my ($pos) = @_;

    $self->throw("Sequence position has to be a positive integer, not [$pos]")
        unless $pos =~ /^\d+$/ and $pos > 0;
    $self->throw("No sequence at position [$pos]")
        unless $pos <= $self->num_sequences ;

    my $seqID = $self->{'_order'}->{--$pos};
    return $self->{'_elem'}{$seqID}{'_seq'};
}

=head2 Create new alignments

The result of these methods are horizontal or vertical subsets of the
current MSE.

=head2 select

 Title     : select
 Usage     : $contig2 = $contig->select(1, 3) # three first sequences
 Function  :

             Creates a new alignment from a continuous subset of
             sequences.  Numbering starts from 1.  Sequence positions
             larger than num_sequences() will thow an error.

 Returns   : a Bio::Assembly::Contig object
 Argument  : positive integer for the first sequence
             positive integer for the last sequence to include (optional)

=cut

sub select {
    my ($self) = @_;
    $self->throw_not_implemented();
}


=head2 select_noncont

 Title     : select_noncont
 Usage     : $contig2 = $contig->select_noncont(1, 3) # first and 3rd sequences
 Function  :

             Creates a new alignment from a subset of
             sequences.  Numbering starts from 1.  Sequence positions
<<<<<<< HEAD
             larger than num_sequences() will thow an error.
=======
             larger than num_sequences() will throw an error.
>>>>>>> 6213d4af

 Returns   : a Bio::Assembly::Contig object
 Args      : array of integers for the sequences

=cut

sub select_noncont {
    my ($self) = @_;
    $self->throw_not_implemented();
}

=head2 slice

 Title     : slice
 Usage     : $contig2 = $contig->slice(20, 30)
 Function  :

             Creates a slice from the alignment inclusive of start and
             end columns.  Sequences with no residues in the slice are
             excluded from the new alignment and a warning is printed.
             Slice beyond the length of the sequence does not do
             padding.

 Returns   : a Bio::Assembly::Contig object
 Argument  : positive integer for start column
             positive integer for end column

=cut

sub slice {
    my ($self) = @_;
    $self->throw_not_implemented();
}

=head2 Change sequences within the MSE

These methods affect characters in all sequences without changeing the
alignment.


=head2 map_chars

 Title     : map_chars
 Usage     : $contig->map_chars('\.','-')
 Function  :

             Does a s/$arg1/$arg2/ on the sequences. Useful for gap
             characters

             Notice that the from (arg1) is interpretted as a regex,
             so be careful about quoting meta characters (eg
             $contig->map_chars('.','-') wont do what you want)

 Returns   :
 Argument  : 'from' rexexp
             'to' string

=cut

sub map_chars {
    my ($self) = @_;
    $self->throw_not_implemented();
}

=head2 uppercase

 Title     : uppercase()
 Usage     : $contig->uppercase()
 Function  : Sets all the sequences to uppercase
 Returns   :
 Argument  :

=cut

sub uppercase {
    my ($self) = @_;
    $self->throw_not_implemented();
}

=head2 match_line

 Title    : match_line()
 Usage    : $contig->match_line()
 Function : Generates a match line - much like consensus string
            except that a line indicating the '*' for a match.
 Argument : (optional) Match line characters ('*' by default)
            (optional) Strong match char (':' by default)
            (optional) Weak match char ('.' by default)

=cut

sub match_line {
    my ($self) = @_;
    $self->throw_not_implemented();
}

=head2 match

 Title     : match()
 Usage     : $contig->match()
 Function  :

             Goes through all columns and changes residues that are
             identical to residue in first sequence to match '.'
             character. Sets match_char.

             USE WITH CARE: Most MSE formats do not support match
             characters in sequences, so this is mostly for output
             only. NEXUS format (Bio::AlignIO::nexus) can handle
             it.

 Returns   : 1
 Argument  : a match character, optional, defaults to '.'

=cut

sub match {
    my ($self) = @_;
    $self->throw_not_implemented();
}

=head2 unmatch

 Title     : unmatch()
 Usage     : $contig->unmatch()
 Function  :

             Undoes the effect of method match. Unsets match_char.

 Returns   : 1
 Argument  : a match character, optional, defaults to '.'

=cut

sub unmatch {
    my ($self) = @_;
    $self->throw_not_implemented();
}


=head2 MSE attibutes

Methods for setting and reading the MSE attributes.

Note that the methods defining character semantics depend on the user
to set them sensibly.  They are needed only by certain input/output
methods. Unset them by setting to an empty string ('').

=head2 id

 Title     : id
 Usage     : $contig->id("Ig")
 Function  : Gets/sets the id field of the alignment
 Returns   : An id string
 Argument  : An id string (optional)

=cut

sub id {
    my ($self, $contig_name) = @_;

    if (defined( $contig_name )) {
        $self->{'_id'} = $contig_name;
    }

    return $self->{'_id'};
}

=head2 missing_char

 Title     : missing_char
 Usage     : $contig->missing_char("?")
 Function  : Gets/sets the missing_char attribute of the alignment
             It is generally recommended to set it to 'n' or 'N'
             for nucleotides and to 'X' for protein.
 Returns   : An missing_char string,
 Argument  : An missing_char string (optional)

=cut

sub missing_char {
    my ($self) = @_;
    $self->throw_not_implemented();
}

=head2 match_char

 Title     : match_char
 Usage     : $contig->match_char('.')
 Function  : Gets/sets the match_char attribute of the alignment
 Returns   : An match_char string,
 Argument  : An match_char string (optional)

=cut

sub match_char {
    my ($self) = @_;
    $self->throw_not_implemented();
}

=head2 gap_char

 Title     : gap_char
 Usage     : $contig->gap_char('-')
 Function  : Gets/sets the gap_char attribute of the alignment
 Returns   : An gap_char string, defaults to '-'
 Argument  : An gap_char string (optional)

=cut

sub gap_char {
    my ($self) = @_;
    $self->throw_not_implemented();
}

=head2 symbol_chars

 Title   : symbol_chars
 Usage   : my @symbolchars = $contig->symbol_chars;
 Function: Returns all the seen symbols (other than gaps)
 Returns : array of characters that are the seen symbols
 Argument: boolean to include the gap/missing/match characters

=cut

sub symbol_chars{
    my ($self) = @_;
    $self->throw_not_implemented();
}

=head2 Alignment descriptors

These read only methods describe the MSE in various ways.


=head2 consensus_string

 Title     : consensus_string
 Usage     : $str = $contig->consensus_string($threshold_percent)
 Function  : Makes a strict consensus
 Returns   :
 Argument  : Optional treshold ranging from 0 to 100.
             The consensus residue has to appear at least threshold %
             of the sequences at a given location, otherwise a '?'
             character will be placed at that location.
             (Default value = 0%)

=cut

sub consensus_string {
    my ($self) = @_;
    $self->throw_not_implemented();
}

=head2 consensus_iupac

 Title     : consensus_iupac
 Usage     : $str = $contig->consensus_iupac()
 Function  :

             Makes a consensus using IUPAC ambiguity codes from DNA
             and RNA. The output is in upper case except when gaps in
             a column force output to be in lower case.

             Note that if your alignment sequences contain a lot of
             IUPAC ambiquity codes you often have to manually set
             alphabet.  Bio::PrimarySeq::_guess_type thinks they
             indicate a protein sequence.

 Returns   : consensus string
 Argument  : none
 Throws    : on protein sequences


=cut

sub consensus_iupac {
    my ($self) = @_;
    $self->throw_not_implemented();
}

=head2 is_flush

 Title     : is_flush
 Usage     : if( $contig->is_flush() )
           :
           :
 Function  : Tells you whether the alignment
           : is flush, ie all of the same length
           :
           :
 Returns   : 1 or 0
 Argument  :

=cut

sub is_flush {
    my ($self) = @_;
    $self->throw_not_implemented();
}

=head2 length

 Title     : length()
 Usage     : $len = $contig->length()
 Function  : Returns the maximum length of the alignment.
             To be sure the alignment is a block, use is_flush
 Returns   :
 Argument  :

=cut

sub length {
    my ($self) = @_;

    $self->throw_not_implemented();
}

=head2 maxname_length

 Title     : maxname_length
 Usage     : $contig->maxname_length()
 Function  :

             Gets the maximum length of the displayname in the
             alignment. Used in writing out various MSE formats.

 Returns   : integer
 Argument  :

=cut

sub maxname_length {
    my ($self) = @_;
    $self->throw_not_implemented();
}

=head2 num_residues

 Title     : num_residues
 Usage     : $no = $contig->num_residues
 Function  : number of residues in total in the alignment
 Returns   : integer
 Argument  :
 Note      : replaces no_residues

=cut

sub num_residues {
    my ($self) = @_;

    return $self->{'_nof_residues'};
}

=head2 num_sequences

 Title     : num_sequences
 Usage     : $depth = $contig->num_sequences
 Function  : number of sequence in the sequence alignment
 Returns   : integer
 Argument  : None
 Note      : replaces no_sequences

=cut

sub num_sequences {
    my ($self) = @_;

    return scalar( keys %{ $self->{'_elem'} } );
}

=head2 percentage_identity

 Title   : percentage_identity
 Usage   : $id = $contig->percentage_identity
 Function: The function calculates the percentage identity of the alignment
 Returns : The percentage identity of the alignment (as defined by the
                             implementation)
 Argument: None

=cut

sub percentage_identity{
    my ($self) = @_;
    $self->throw_not_implemented();
}

=head2 overall_percentage_identity

 Title   : percentage_identity
 Usage   : $id = $contig->percentage_identity
 Function: The function calculates the percentage identity of
           the conserved columns
 Returns : The percentage identity of the conserved columns
 Args    : None

=cut

sub overall_percentage_identity{
    my ($self) = @_;
    $self->throw_not_implemented();
}


=head2 average_percentage_identity

 Title   : average_percentage_identity
 Usage   : $id = $contig->average_percentage_identity
 Function: The function uses a fast method to calculate the average
           percentage identity of the alignment
 Returns : The average percentage identity of the alignment
 Args    : None

=cut

sub average_percentage_identity {
    my ($self) = @_;
    $self->throw_not_implemented();
}

=head2 Alignment positions

Methods to map a sequence position into an alignment column and back.
column_from_residue_number() does the former. The latter is really a
property of the sequence object and can done using
L<Bio::LocatableSeq::location_from_column>:

    # select somehow a sequence from the alignment, e.g.
    my $seq = $contig->get_seq_by_pos(1);
    #$loc is undef or Bio::LocationI object
    my $loc = $seq->location_from_column(5);


=head2 column_from_residue_number

 Title   : column_from_residue_number
 Usage   : $col = $contig->column_from_residue_number( $seqname, $resnumber)
 Function:

           This function gives the position in the alignment
           (i.e. column number) of the given residue number in the
           sequence with the given name. For example, for the
           alignment

           Seq1/91-97 AC..DEF.GH
           Seq2/24-30 ACGG.RTY..
           Seq3/43-51 AC.DDEFGHI

           column_from_residue_number( "Seq1", 94 ) returns 5.
           column_from_residue_number( "Seq2", 25 ) returns 2.
           column_from_residue_number( "Seq3", 50 ) returns 9.

           An exception is thrown if the residue number would lie
           outside the length of the aligment
           (e.g. column_from_residue_number( "Seq2", 22 )

      Note: If the the parent sequence is represented by more than
      one alignment sequence and the residue number is present in
      them, this method finds only the first one.

 Returns : A column number for the position in the alignment of the
           given residue in the given sequence (1 = first column)
 Args    : A sequence id/name (not a name/start-end)
           A residue number in the whole sequence (not just that
           segment of it in the alignment)

=cut

sub column_from_residue_number {
    my ($self) = @_;
    $self->throw_not_implemented();
}

=head2 Sequence names

Methods to manipulate the display name. The default name based on the
sequence id and subsequence positions can be overridden in various
ways.

=head2 displayname

 Title     : displayname
 Usage     : $contig->displayname("Ig", "IgA")
 Function  : Gets/sets the display name of a sequence in the alignment
           :
 Returns   : A display name string
 Argument  : name of the sequence
             displayname of the sequence (optional)

=cut

sub displayname { # Do nothing
}

=head2 set_displayname_count

 Title     : set_displayname_count
 Usage     : $contig->set_displayname_count
 Function  :

             Sets the names to be name_# where # is the number of
             times this name has been used.

 Returns   : None
 Argument  : None

=cut

sub set_displayname_count {
    my ($self) = @_;
    $self->throw_not_implemented();
}

=head2 set_displayname_flat

 Title     : set_displayname_flat
 Usage     : $contig->set_displayname_flat()
 Function  : Makes all the sequences be displayed as just their name,
             not name/start-end
 Returns   : 1
 Argument  : None

=cut

sub set_displayname_flat { # Do nothing!
}

=head2 set_displayname_normal

 Title     : set_displayname_normal
 Usage     : $contig->set_displayname_normal()
 Function  : Makes all the sequences be displayed as name/start-end
 Returns   : None
 Argument  : None

=cut

sub set_displayname_normal { # Do nothing!
}

=head1 Internal Methods

=head2 _binary_search

 Title     : _binary_search
 Usage     : _binary_search($list,$query)
 Function  :

             Find a number in a sorted list of numbers.  Return values
             may be on or two integers. One positive integer or zero
             (>=0) is the index of the element that stores the queried
             value.  Two positive integers (or zero and another
             number) are the indexes of elements among which the
             queried value should be placed. Negative single values
             mean:

             -1: $query is smaller than smallest element in list
             -2: $query is greater than greatest element in list

 Returns   : array of integers
 Argument  :
             $list  : array reference
             $query : integer

=cut

sub _binary_search {
    my $list   = shift;
    my $query  = shift;
    #
    # If there is only one element in list
    if (!$#{$list} && ($query == $list->[0])) { return (0) }
    # If there are others...
    my $start = 0;
    my $end   = $#{$list};
    (&_compare($query,$list->[$start]) == 0) && do { return ($start) };
    (&_compare($query,$list->[$end])   == 0) && do { return ($end) };
    (&_compare($query,$list->[$start])  < 0) && do { return (-1) };
    (&_compare($query,$list->[$end])    > 0) && do { return (-2) };
    my $middle = 0;
    while ($end - $start > 1) {
        $middle = int(($end+$middle)/2);
        (&_compare($query,$list->[$middle]) == 0) && return ($middle);
        (&_compare($query,$list->[$middle]) <  0) && do { $end   = $middle ; $middle = 0; next };
        $start = $middle; # If &_compare() > 0, move region beggining
    }
    return ($start,$end);
}

=head2 _compare

    Title   : _compare
    Usage   : _compare($arg1,$arg2)
    Function: Perform numeric or string comparisons
    Returns : integer (0, 1 or -1)
    Args    : values to be compared

=cut

sub _compare {
    my $arg1 = shift;
    my $arg2 = shift;
    #
    if (($arg1 =~ /^\d+$/) && ($arg2 =~ /^\d+$/)) { return $arg1 <=> $arg2 }
    else { return $arg1 cmp $arg2 }
}

=head2 _nof_gaps

    Title   : _nof_gaps
    Usage   : _nof_gaps($array_ref, $query)
    Function: number of gaps found before position $query
    Returns : integer
    Args    :
              $array_ref : gap registry reference
              $query     : [integer] a position in a sequence

=cut

#' emacs...
sub _nof_gaps {
    my $list  = shift;
    my $query = shift;
    # If there are no gaps in this contig
    return 0 unless (defined($list) && scalar(@{$list}));
    # Locate query index in gap list (if any)
    my @index = &_binary_search($list,$query);
    # If after all alignments, correct using total number of align
    if ($index[0] == -2) { $query = scalar(@{$list}) }
    # If before any alignment, return 0
    elsif ($index[0] == -1) { $query = 0 }
    elsif ($index[0] >= 0) {
    # If query is between alignments, translate coordinates
    if ($#index > 0) { $query = $index[0] + 1 }
    # If query sits upon an alignment, do another correction
    elsif ($#index == 0) { $query = $index[0] }
    }
    #
    return $query;
}

=head2 _padded_unpadded

    Title   : _padded_unpadded
    Usage   : _padded_unpadded($array_ref, $query)
    Function:

              Returns a coordinate corresponding to
              position $query after gaps were
              removed from a sequence.

    Returns : integer
    Args    :
              $array_ref : reference to this gap registry
              $query     : [integer] coordionate to change

=cut

sub _padded_unpadded {
    my $list  = shift;
    my $query = shift;

    my $align = &_nof_gaps($list,$query);
    $query-- if (defined($list->[$align]) && ($list->[$align] == $query));
    $query = $query - $align;
    #
    return $query;
}

=head2 _unpadded_padded

    Title   : _unpadded_padded
    Usage   : _unpadded_padded($array_ref, $query)
    Function:

              Returns the value corresponding to
              ungapped position $query when gaps are
              counted as valid sites in a sequence

    Returns :
    Args    : $array_ref = a reference to this sequence's gap registry
              $query = [integer] location to change

=cut

#'
sub _unpadded_padded {
    my $list  = shift;
    my $query = shift;

    my $align  = &_nof_gaps($list,$query);
    $query = $query + $align;
    my $new_align = &_nof_gaps($list,$query);
    while ($new_align - $align > 0) {
        $query = $query + $new_align - $align;
        $align  = $new_align;
        $new_align = &_nof_gaps($list,$query);
    }
    # If current position is also a align, look for the first upstream base
    while (defined($list->[$align]) && ($list->[$align] == $query)) {
        $query++; $align++;
    }
    #
    return $query;
}

=head2 _register_gaps

    Title   : _register_gaps
    Usage   : $self->_register_gaps($seq, $array_ref)
    Function: stores gap locations for a sequence
    Returns : number of gaps found
    Args    :
              $seq       : sequence string
              $array_ref : a reference to an array,
                           where gap locations will
                           be stored

=cut

sub _register_gaps {
    my $self     = shift;
    my $sequence = shift;
    my $dbref    = shift;

    $self->throw("Not an aligned sequence string to register gaps")
        if (ref($sequence));

    $self->throw("Not an array reference for gap registry")
        unless (ref($dbref) eq 'ARRAY');

    # Registering alignments
    @{$dbref} = (); # Cleaning registry
    if (defined $sequence) {
        my $i = -1;
        while(1) {
            $i = index($sequence,"-",$i+1);
            last if ($i == -1);
            push(@{$dbref},$i+1);
        }
    } else {
        # $self->warn("Found undefined sequence while registering gaps");
        return 0;
    }

    return scalar(@{$dbref});
}

=head1 Deprecated methods

=cut

=head2 no_residues

 Title     : no_residues
 Usage     : $no = $ali->no_residues
 Function  : number of residues in total in the alignment
 Returns   : integer
 Argument  :
 Note      : deprecated in favor of num_residues() 

=cut

sub no_residues {
	my $self = shift;
	$self->deprecated(-warn_version => 1.0069,
					  -throw_version => 1.0075);
    $self->num_residues(@_);
}

=head2 no_sequences

 Title     : no_sequences
 Usage     : $depth = $ali->no_sequences
 Function  : number of sequence in the sequence alignment
 Returns   : integer
 Argument  :
 Note      : deprecated in favor of num_sequences()

=cut

sub no_sequences {
	my $self = shift;
	$self->deprecated(-warn_version => 1.0069,
					  -throw_version => 1.0075);
    $self->num_sequences(@_);
}

1;<|MERGE_RESOLUTION|>--- conflicted
+++ resolved
@@ -1410,11 +1410,7 @@
 
              Creates a new alignment from a subset of
              sequences.  Numbering starts from 1.  Sequence positions
-<<<<<<< HEAD
-             larger than num_sequences() will thow an error.
-=======
              larger than num_sequences() will throw an error.
->>>>>>> 6213d4af
 
  Returns   : a Bio::Assembly::Contig object
  Args      : array of integers for the sequences
