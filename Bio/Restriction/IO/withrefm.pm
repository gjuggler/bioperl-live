# $Id$
# BioPerl module for Bio::Restriction::IO::withrefm
#
# Please direct questions and support issues to <bioperl-l@bioperl.org> 
#
# Cared for by Rob Edwards <redwards@utmem.edu>
#
# Copyright Rob Edwards
#
# You may distribute this module under the same terms as perl itself
#

# POD documentation - main docs before the code

=head1 NAME

Bio::Restriction::IO::withrefm - withrefm enzyme set

=head1 SYNOPSIS

Do not use this module directly.  Use it via the Bio::Restriction::IO class.

=head1 DESCRIPTION

This is the most complete format of the REBASE files, and basically
includes all the data on each of the restriction enzymes.


=head1 FEEDBACK

=head2 Mailing Lists

User feedback is an integral part of the evolution of this and other
Bioperl modules. Send your comments and suggestions preferably to the
Bioperl mailing lists Your participation is much appreciated.

  bioperl-l@bioperl.org                  - General discussion
  http://bioperl.org/wiki/Mailing_lists  - About the mailing lists

=head2 Support 

Please direct usage questions or support issues to the mailing list:

I<bioperl-l@bioperl.org>

rather than to the module maintainer directly. Many experienced and 
reponsive experts will be able look at the problem and quickly 
address it. Please include a thorough description of the problem 
with code and data examples if at all possible.

=head2 Reporting Bugs

Report bugs to the Bioperl bug tracking system to help us keep track
the bugs and their resolution.  Bug reports can be submitted via the
web:

  http://bugzilla.open-bio.org/

=head1 AUTHOR

Rob Edwards, redwards@utmem.edu

=head1 CONTRIBUTORS

Heikki Lehvaslaiho, heikki-at-bioperl-dot-org
Mark A. Jensen, maj-at-fortinbras-dot-us

=head1 APPENDIX

The rest of the documentation details each of the object
methods. Internal methods are usually preceded with a _

=cut

# Let the code begin...

package Bio::Restriction::IO::withrefm;

use vars qw(%WITH_REFM_FIELD);
use strict;

#use Bio::Restriction::IO;
use Bio::Restriction::Enzyme;
use Bio::Restriction::EnzymeCollection;

use Data::Dumper;

use base qw(Bio::Restriction::IO::base);

=head2 read

 Title   : read
 Usage   : $renzs = $stream->read
 Function: reads all the restrction enzymes from the stream
 Returns : a Bio::Restriction::Restriction object
 Args    : none

=cut

sub read {
    my $self = shift;

    my $renzs = Bio::Restriction::EnzymeCollection->new(-empty => 1);

    local $/ = '<1>';
    while (defined(my $entry=$self->_readline()) ) {

        # not an entry.
        next unless $entry =~ /<2>/;

        #$self->debug("|$entry|\n");

        #
        # Minimal information
        #
        my ($name) = $entry =~ /^(\S+)/;
        my ($site) = $entry =~ /\<3\>([^\n]+)/;

        if ( ! defined $site || $site eq '' or $site eq '?') {
            $self->warn("$name: no site. Skipping") if $self->verbose > 1;
            next;
        }

        # there are a couple of sequences that have multiple
        # recognition sites eg M.PhiBssHII: ACGCGT,CCGCGG,RGCGCY,RCCGGY,GCGCGC
	# TaqII : GACCGA(11/9),CACCCA(11/9)

        my @sequences;
        if ($site =~ /\,/) {
            @sequences = split (/\,/, $site);
            $site=shift @sequences;
        }

	# this regexp now parses all possible components
	# $1 : (s/t) or undef 
	# $2 : [site]
	# $3 : (m/n) or undef /maj

	no warnings; # avoid faulty 'uninitialized value' warnings
                     # occurring against the variables set by 
	             # regexp matching (unless anyone has other ideas...)

<<<<<<< HEAD
	my ($precut, $recog, $postcut) = ( $site =~ m/^(?:\((\w+\/\w+)\))?([\w^]+)(?:\((\w+\/\w+)\))?/ );
=======
	my ($precut, $recog, $postcut) = ( $site =~ m/^(?:\((-?\w+\/-?\w+)\))?([\w^]+)(?:\((-?\w+\/-?\w+)\))?/ );
>>>>>>> 6213d4af


        #
        # prototype / isoschizomers
        #

        my ($isoschizomers) = $entry =~ /<2>([^\n]+)/;
	my @isos = split(/\,/,$isoschizomers);
	my $is_prototype = (@isos ? 1 : 0);

        #
        # microbe
        #
        my ($microbe) = $entry =~ /<5>([^\n]+)/;

        #
        # source
        #
        my ($source) = $entry =~ /<6>([^\n]+)/;

        #
        # vendors
        #
        my ($vendors) = $entry =~ /<7>([^\n]+)/;
	my @vendors = split(/ */, $vendors);


        #
        # references
        #
<<<<<<< HEAD
        my ($refs) = $entry =~ /<8>(.+)/s;
=======
        my ($refs) = $entry =~ /<8>(.+)<1>/s;
>>>>>>> 6213d4af
	my @refs = map {split /\n+/} $refs;

	use warnings; 
	       
	# when enz is constructed, site() will contain original characters,
	# but recog() will contain a regexp if required.../maj
        my $re = Bio::Restriction::Enzyme->new(
	    -name          => $name,
	    -site          => $recog,
	    -recog         => $recog,
	    -precut        => $precut,
	    -postcut       => $postcut,
	    -is_prototype  => $is_prototype,
	    -isoschizomers => [@isos],
	    -source        => $source,
	    -vendors       => [@vendors],
	    -references    => [@refs],
	    -xln_sub       => \&_xln_sub
	    );

        #
        # methylation: easier to set here during parsing/maj
        #

        my ($meth) = $entry =~ /<4>([^\n]+)/;
        my @meths;
        if ($meth) {
            # this can be either X(Y) or X(Y),X2(Y2)
            # where X is the base and y is the type of methylation
            if ( $meth =~ /(\S+)\((\d+)\),(\S+)\((\d+)\)/ ) { # two msites per site
                #my ($p1, $m1, $p2, $m2) = ($1, $2, $3, $4);
                $re->methylation_sites($self->_meth($re,$1, $2),
                                       $self->_meth($re,$3,$4));
            }
            elsif ($meth =~ /(\S+)\((\d+)\)/ ) { # one msite per site or more sites
                $re->methylation_sites( $self->_meth($re,$1,$2) );
                @meths = split (/\, /, $meth);
                $meth=shift @meths;
            } else {
                $self->warn("Unknown methylation format [$meth]") if $self->verbose >0;
            }
        }

	# the _make_multicuts function now takes place in the 
	# Enzyme constructor / maj

        #
        # create special types of Enzymes
	# (because of object cloning in _make_multisites, this happens
	#  after everything else is set /maj)
        # (with the removal of the collection from the arglist, this
	# call (or its code) could now be placed in the constructor,
	# which is safer (since this has to happen last), 
	# but it requires the methylation info, which 
	# is more natural to get out here in the parsing./maj

        $self->_make_multisites($re, \@sequences, \@meths, \&_xln_sub) if @sequences;

        $renzs->enzymes($re);


    }

    return $renzs;
}

=head2 _xln_sub

 Title   : _xln_sub
 Function: Translates withrefm coords to Bio::Restriction coords
 Args    : Bio::Restriction::Enzyme object, scalar integer (cut posn)
 Note    : Used internally; pass as a coderef to the B:R::Enzyme 
           constructor

=cut

sub _xln_sub { 
    my ($z,$c) = @_; 
    return ($c < 0 ? $c : length($z->string)+$c);
}

=head2 write

 Title   : write
 Usage   : $stream->write($renzs)
 Function: writes restriction enzymes into the stream
 Returns : 1 for success and 0 for error
 Args    : a Bio::Restriction::Enzyme
           or a Bio::Restriction::EnzymeCollection object

=cut

sub write {
    my ($self,@h) = @_;
    $self->throw_not_implemented;
}

1;<|MERGE_RESOLUTION|>--- conflicted
+++ resolved
@@ -140,11 +140,7 @@
                      # occurring against the variables set by 
 	             # regexp matching (unless anyone has other ideas...)
 
-<<<<<<< HEAD
-	my ($precut, $recog, $postcut) = ( $site =~ m/^(?:\((\w+\/\w+)\))?([\w^]+)(?:\((\w+\/\w+)\))?/ );
-=======
 	my ($precut, $recog, $postcut) = ( $site =~ m/^(?:\((-?\w+\/-?\w+)\))?([\w^]+)(?:\((-?\w+\/-?\w+)\))?/ );
->>>>>>> 6213d4af
 
 
         #
@@ -175,11 +171,7 @@
         #
         # references
         #
-<<<<<<< HEAD
-        my ($refs) = $entry =~ /<8>(.+)/s;
-=======
         my ($refs) = $entry =~ /<8>(.+)<1>/s;
->>>>>>> 6213d4af
 	my @refs = map {split /\n+/} $refs;
 
 	use warnings; 
