--- conflicted
+++ resolved
@@ -544,17 +544,11 @@
   my $feature = $ld->{CurrentFeature};
   
   $ld->{OldPartType} = $ld->{PartType};
-<<<<<<< HEAD
-  $ld->{PartType}    = $attr->{Type}[0] if exists $attr->{Type};
-  $ld->{PartType}    = $attr->{type}[0] if exists $attr->{type};
-  $ld->{PartType}   ||= $type;
-=======
   if (exists $attr->{Type} || exists $attr->{type})  {
       $ld->{PartType}   = $attr->{Type}[0] || $attr->{type}[0];
   } else {
       $ld->{PartType}   = $type;
   }
->>>>>>> 6213d4af
 
   if ($feature) {
       local $^W = 0;  # avoid uninit warning when display_name() is called
@@ -633,11 +627,7 @@
     my ($name,$type,$strand,$attributes,$ref,$start,$end) = @_;
 
     # some basic error checking
-<<<<<<< HEAD
-     $self->throw("invalid feature line: $_")
-=======
      $self->throw("syntax error at line $.: '$_'")
->>>>>>> 6213d4af
  	if ($ref   && !defined $start)
  	or ($ref   && !defined $end)
  	or ($start && $start   !~  /^[-\d]+$/)
