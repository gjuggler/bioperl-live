--- conflicted
+++ resolved
@@ -261,32 +261,20 @@
 	  locationlist => <<END,
 (
   id         serial primary key,
-<<<<<<< HEAD
-  seqname    varchar(256)   not null
-=======
   seqname    text   not null
->>>>>>> 6213d4af
 ); CREATE INDEX locationlist_seqname ON locationlist(seqname);
 END
 
 	  typelist => <<END,
 (
   id       serial primary key,
-<<<<<<< HEAD
-  tag      varchar(256)  not null
-=======
   tag      text  not null
->>>>>>> 6213d4af
 ); CREATE INDEX typelist_tab ON typelist(tag);
 END
 	  name => <<END,
 (
   id           int       not null,
-<<<<<<< HEAD
-  name         varchar(256)  not null,
-=======
   name         text  not null,
->>>>>>> 6213d4af
   display_name int       default 0
 );
   CREATE INDEX name_id ON name(id);
@@ -307,11 +295,7 @@
 	  attributelist => <<END,
 (
   id       serial primary key,
-<<<<<<< HEAD
-  tag      varchar(256)  not null
-=======
   tag      text  not null
->>>>>>> 6213d4af
 );
   CREATE INDEX attributelist_tag ON attributelist(tag);
 END
@@ -337,8 +321,6 @@
   primary key(id,"offset")
 )
 END
-<<<<<<< HEAD
-=======
 
     interval_stats => <<END,
 (
@@ -349,7 +331,6 @@
    CREATE UNIQUE INDEX interval_stats_id ON interval_stats(typeid,seqid,bin)
 )
 END
->>>>>>> 6213d4af
 	 };
 }
 
@@ -357,12 +338,8 @@
   my ($self, $schema) = @_;
   $self->{'schema'} = $schema if defined($schema);
   if ($schema) {
-<<<<<<< HEAD
-    $self->dbh->do("SET search_path TO " . $self->{'schema'} . ", public");
-=======
     $self->_check_for_namespace();
     $self->dbh->do("SET search_path TO " . $self->{'schema'} );
->>>>>>> 6213d4af
   } else {
     $self->dbh->do("SET search_path TO public");
   }
@@ -396,14 +373,6 @@
 sub maybe_create_meta {
   my $self = shift;
   return unless $self->writeable;
-<<<<<<< HEAD
-  my $table        = $self->_qualify('meta');
-  my $tables       = $self->table_definitions;
-  my $temporary    = $self->is_temp ? 'TEMPORARY' : '';
-  my @table_exists = $self->dbh->selectrow_array("SELECT * FROM pg_tables WHERE tablename = '$table'");
-  $self->dbh->do("CREATE $temporary TABLE $table $tables->{meta}")
-      unless @table_exists || $temporary;
-=======
   my $namespace    = $self->namespace;
   my $table        = $self->_qualify('meta');
   my $tables       = $self->table_definitions;
@@ -452,7 +421,6 @@
       my $namespace = $self->namespace;
       $self->dbh->do("DROP SCHEMA $namespace") or $self->throw($self->dbh->errstr);
   }
->>>>>>> 6213d4af
 }
 
 sub _finish_bulk_update {
@@ -685,23 +653,6 @@
 sub _match_sql {
   my $self = shift;
   my $name = shift;
-<<<<<<< HEAD
-
-  my ($match,$string);
-  if ($name =~ /(?:^|[^\\])[*?]/) {
-    $name =~ s/(^|[^\\])([%_])/$1\\$2/g;
-    $name =~ s/(^|[^\\])\*/$1%/g;
-    $name =~ s/(^|[^\\])\?/$1_/g;
-    $match = "ILIKE ?";
-    $string  = $name;
-  } else {
-    $match = "= lower(?)";
-    $string  = lc($name);
-  }
-  return ($match,$string);
-}
-
-=======
 
   my ($match,$string);
   if ($name =~ /(?:^|[^\\])[*?]/) {
@@ -717,7 +668,6 @@
   return ($match,$string);
 }
 
->>>>>>> 6213d4af
 # overridden because of differences between LIKE behavior in mysql and postgres
 # as well as case-sensitivity of matches
 sub _types_sql {
@@ -977,8 +927,6 @@
   $count;
 }
 
-<<<<<<< HEAD
-=======
 sub _enable_keys  { }  # nullop
 sub _disable_keys { }  # nullop
 
@@ -991,5 +939,4 @@
     }
 }
 
->>>>>>> 6213d4af
 1;