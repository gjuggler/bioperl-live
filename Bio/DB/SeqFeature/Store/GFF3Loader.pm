--- conflicted
+++ resolved
@@ -351,10 +351,7 @@
     $self->msg(sprintf "%5.2fs\n",$self->time()-$start);
   }
   eval {$self->store->commit};
-<<<<<<< HEAD
-=======
-
->>>>>>> 6213d4af
+
   # don't delete load data so that caller can ask for the loaded IDs
   # $self->delete_load_data;
 }
@@ -390,18 +387,12 @@
     chomp($line);
     my $load_data = $self->{load_data};
     $load_data->{line}++;
-<<<<<<< HEAD
-
-    return unless $line =~ /^\S/;     # blank line
-    $load_data->{mode} = 'gff' if /\t/;  # if it has a tab in it, switch to gff mode
-=======
 
     return unless $line =~ /^\S/;     # blank line
 
     # if it has a tab in it or looks like a chrom.sizes file, switch to gff mode
     $load_data->{mode} = 'gff' if $line =~ /\t/
 	or $line =~ /^\w+\s+\d+\s*$/;
->>>>>>> 6213d4af
 
     if ($line =~ /^\#\s?\#\s*(.+)/) {  ## meta instruction
       $load_data->{mode} = 'gff';
@@ -505,11 +496,6 @@
   my $ld       = $self->{load_data};
 
   my $allow_whitespace = $self->allow_whitespace;
-<<<<<<< HEAD
-  $gff_line    =~ s/\s+/\t/g if $allow_whitespace;
-
-  my @columns = map {$_ eq '.' ? undef : $_ } split /\t/,$gff_line;
-=======
 
   # special case for a chrom.sizes-style line
   my @columns;
@@ -519,7 +505,6 @@
       $gff_line    =~ s/\s+/\t/g if $allow_whitespace;
       @columns = map {$_ eq '.' ? undef : $_ } split /\t/,$gff_line;
   }
->>>>>>> 6213d4af
 
   $self->invalid_gff($gff_line) if @columns < 4;
   $self->invalid_gff($gff_line) if @columns > 9 && $allow_whitespace;
@@ -534,13 +519,8 @@
   my ($refname,$source,$method,$start,$end,$score,$strand,$phase,$attributes) = @columns;
   
   $self->invalid_gff($gff_line) unless defined $refname;
-<<<<<<< HEAD
-  $self->invalid_gff($gff_line) unless $start eq '.' || $start =~ /^[\d.-]+$/;
-  $self->invalid_gff($gff_line) unless $end   eq '.' || $end   =~ /^[\d.-]+$/;
-=======
   $self->invalid_gff($gff_line) unless !defined $start || $start =~ /^[\d.-]+$/;
   $self->invalid_gff($gff_line) unless !defined $end   || $end   =~ /^[\d.-]+$/;
->>>>>>> 6213d4af
   $self->invalid_gff($gff_line) unless defined $method;
 
   $strand = $Strandedness{$strand||0};
