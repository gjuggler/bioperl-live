--- conflicted
+++ resolved
@@ -82,7 +82,6 @@
 Uncorrected [jcuncor|uncorrected]
 
 =item *
-<<<<<<< HEAD
 
 F81 [f81|felsenstein]
 
@@ -98,23 +97,6 @@
 
 F84 [f84|felsenstein84]
 
-=======
-
-F81 [f81|felsenstein]
-
-=item *
-
-Kimura [k2|k2p|k80|kimura]
-
-=item *
-
-Tamura [t92|tamura|tamura92]
-
-=item *
-
-F84 [f84|felsenstein84]
-
->>>>>>> 6213d4af
 =item *
 
 TajimaNei [tajimanei|tajima\-nei]
