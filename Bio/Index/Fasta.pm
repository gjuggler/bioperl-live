--- conflicted
+++ resolved
@@ -181,11 +181,8 @@
 
     open my $FASTA, '<', $file or $self->throw("Can't open file for read : $file");
 
-<<<<<<< HEAD
-=======
     my $offset = ( $^O =~ /mswin/i ) ? 1 : 0;
 
->>>>>>> 6213d4af
     # Main indexing loop
     while (<$FASTA>) {
         if (/^>/) {
@@ -193,10 +190,6 @@
             # the following was fixed to allow validation - cjfields
             
             # $begin is the position of the first character after the '>'
-<<<<<<< HEAD
-            my $offset = ( $^O =~ /mswin/i ) ? 1 : 0;
-=======
->>>>>>> 6213d4af
             $begin = tell($FASTA) - length( $_ ) - $offset;
             
             foreach my $id (&$id_parser($_)) {
