# $Id$
#
# BioPerl module for Bio::Root::Build
#
# Please direct questions and support issues to <bioperl-l@bioperl.org> 
#
# Cared for by Sendu Bala <bix@sendu.me.uk>
#
# Copyright Sendu Bala
#
# You may distribute this module under the same terms as perl itself

# POD documentation - main docs before the code

=head1 NAME

Bio::Root::Build - A common Module::Build subclass base for BioPerl distributions

=head1 SYNOPSIS

  ...TO BE ADDED

=head1 DESCRIPTION

This is a subclass of Module::Build so we can override certain methods and do
fancy stuff

It was first written against Module::Build::Base v0.2805. Many of the methods
here are copy/pasted from there in their entirety just to change one or two
minor things, since for the most part Module::Build::Base code is hard to
cleanly override.

=head1 FEEDBACK

=head2 Mailing Lists

User feedback is an integral part of the evolution of this and other
Bioperl modules. Send your comments and suggestions preferably to
the Bioperl mailing list.  Your participation is much appreciated.

  bioperl-l@bioperl.org                  - General discussion
  http://bioperl.org/wiki/Mailing_lists  - About the mailing lists

=head2 Support 

Please direct usage questions or support issues to the mailing list:

I<bioperl-l@bioperl.org>

rather than to the module maintainer directly. Many experienced and 
reponsive experts will be able look at the problem and quickly 
address it. Please include a thorough description of the problem 
with code and data examples if at all possible.

=head2 Reporting Bugs

Report bugs to the Bioperl bug tracking system to help us keep track
of the bugs and their resolution. Bug reports can be submitted via
the web:

  http://bugzilla.open-bio.org/

=head1 AUTHOR - Sendu Bala

Email bix@sendu.me.uk

=head1 APPENDIX

The rest of the documentation details each of the object methods.
Internal methods are usually preceded with a _

=cut

package Bio::Root::Build;

BEGIN {
    # we really need Module::Build to be installed
    eval "use base Module::Build; 1" or die "This package requires Module::Build v0.2805 or greater to install itself.\n$@";
    
    # ensure we'll be able to reload this module later by adding its path to inc
    use Cwd;
    use lib Cwd::cwd();
}

use strict;
use warnings;

<<<<<<< HEAD
our $VERSION = '1.006001';
=======
our $VERSION = '1.006900'; # pre-1.7
>>>>>>> 6213d4af
our @extra_types = qw(options excludes_os feature_requires test); # test must always be last in the list!
our $checking_types = "requires|conflicts|".join("|", @extra_types);


# our modules are in Bio, not lib
sub find_pm_files {
    my $self = shift;
    foreach my $pm (@{$self->rscan_dir('Bio', qr/\.pm$/)}) {
        $self->{properties}{pm_files}->{$pm} = File::Spec->catfile('lib', $pm);
    }
    
    $self->_find_file_by_type('pm', 'lib');
}

# ask what scripts to install (this method is unique to bioperl)
sub choose_scripts {
    my $self = shift;
    my $accept = shift;
    
    # we can offer interactive installation by groups only if we have subdirs
    # in scripts and no .PLS files there
    opendir(my $scripts_dir, 'scripts') or die "Can't open directory 'scripts': $!\n";
    my $int_ok = 0;
    my @group_dirs;
    while (my $thing = readdir($scripts_dir)) {
        next if $thing =~ /^\./;
        next if $thing eq 'CVS';
        if ($thing =~ /PLS$|pl$/) {
            $int_ok = 0;
            last;
        }
        $thing = File::Spec->catfile('scripts', $thing);
        if (-d $thing) {
            $int_ok = 1;
            push(@group_dirs, $thing);
        }
    }
    closedir($scripts_dir);
    my $question = $int_ok ? "Install [a]ll BioPerl scripts, [n]one, or choose groups [i]nteractively?" : "Install [a]ll BioPerl scripts or [n]one?";
    
    my $prompt = $accept ? 'a' : $self->prompt($question, 'a');
    
    if ($prompt =~ /^[aA]/) {
        $self->log_info("  - will install all scripts\n");
        $self->notes(chosen_scripts => 'all');
    }
    elsif ($prompt =~ /^[iI]/) {
        $self->log_info("  - will install interactively:\n");
        
        my @chosen_scripts;
        foreach my $group_dir (@group_dirs) {
            my $group = File::Basename::basename($group_dir);
            print "    * group '$group' has:\n";
            
            my @script_files = @{$self->rscan_dir($group_dir, qr/\.PLS$|\.pl$/)};
            foreach my $script_file (@script_files) {
                my $script = File::Basename::basename($script_file);
                print "      $script\n";
            }
            
            my $result = $self->prompt("    Install scripts for group '$group'? [y]es [n]o [q]uit", 'n');
            die if $result =~ /^[qQ]/;
            if ($result =~ /^[yY]/) {
                $self->log_info("      + will install group '$group'\n");
                push(@chosen_scripts, @script_files);
            }
            else {
                $self->log_info("      - will not install group '$group'\n");
            }
        }
        
        my $chosen_scripts = @chosen_scripts ? join("|", @chosen_scripts) : 'none';
        
        $self->notes(chosen_scripts => $chosen_scripts);
    }
    else {
        $self->log_info("  - won't install any scripts\n");
        $self->notes(chosen_scripts => 'none');
    }
    
    print "\n";
}

# our version of script_files doesn't take args but just installs those scripts
# requested by the user after choose_scripts() is called. If it wasn't called,
# installs all scripts in scripts directory
sub script_files {
    my $self = shift;
    
    unless (-d 'scripts') {
        return {};
    }
    
    my $chosen_scripts = $self->notes('chosen_scripts');
    if ($chosen_scripts) {
        return if $chosen_scripts eq 'none';
        return { map {$_, 1} split(/\|/, $chosen_scripts) } unless $chosen_scripts eq 'all';
    }
    
    return $_ = { map {$_,1} @{$self->rscan_dir('scripts', qr/\.PLS$|\.pl$/)} };
}

# process scripts normally, except that we change name from *.PLS to bp_*.pl
sub process_script_files {
    my $self = shift;
    my $files = $self->find_script_files;
    return unless keys %$files;
  
    my $script_dir = File::Spec->catdir($self->blib, 'script');
    File::Path::mkpath( $script_dir );
    
    foreach my $file (keys %$files) {
        my $result = $self->copy_if_modified($file, $script_dir, 'flatten') or next;
        $self->fix_shebang_line($result) unless $self->os_type eq 'VMS';
        $self->make_executable($result);
        
        my $final = File::Basename::basename($result);
        $final =~ s/\.PLS$/\.pl/;                  # change from .PLS to .pl
        $final =~ s/^/bp_/ unless $final =~ /^bp/; # add the "bp" prefix
        $final = File::Spec->catfile($script_dir, $final);
        $self->log_info("$result -> $final\n");
        if (-e $final) {
            unlink $final || warn "[WARNING] Deleting '$final' failed!\n";
        }
        File::Copy::move($result, $final) or die "Can't rename '$result' to '$final': $!";
    }
}

# extended to handle extra checking types
sub features {
    my $self = shift;
    my $ph = $self->{phash};
    
    if (@_) {
        my $key = shift;
        if ($ph->{features}->exists($key)) {
            return $ph->{features}->access($key, @_);
        }
        
        if (my $info = $ph->{auto_features}->access($key)) {
            my $failures = $self->prereq_failures($info);
            my $disabled = grep( /^(?:\w+_)?(?:$checking_types)$/, keys %$failures ) ? 1 : 0;
            return !$disabled;
        }
        
        return $ph->{features}->access($key, @_);
    }
  
    # No args - get the auto_features & overlay the regular features
    my %features;
    my %auto_features = $ph->{auto_features}->access();
    while (my ($name, $info) = each %auto_features) {
        my $failures = $self->prereq_failures($info);
        my $disabled = grep( /^(?:\w+_)?(?:$checking_types)$/, keys %$failures ) ? 1 : 0;
        $features{$name} = $disabled ? 0 : 1;
    }
    %features = (%features, $ph->{features}->access());
  
    return wantarray ? %features : \%features;
}
*feature = \&features;

# overridden to fix a stupid bug in Module::Build and extended to handle extra
# checking types
sub check_autofeatures {
    my ($self) = @_;
    my $features = $self->auto_features;
    
    return unless %$features;
    
    $self->log_info("Checking features:\n");
    
    my $max_name_len = 0; # this wasn't set to 0 in Module::Build, causing warning in next line
    $max_name_len = ( length($_) > $max_name_len ) ? length($_) : $max_name_len for keys %$features;
    
    while (my ($name, $info) = each %$features) {
        $self->log_info("  $name" . '.' x ($max_name_len - length($name) + 4));
        if ($name eq 'PL_files') {
            print "got $name => $info\n";
            print "info has:\n";
            while (my ($key, $val) = each %$info) {
                print "  $key => $val\n";
            }
        }
        
        if ( my $failures = $self->prereq_failures($info) ) {
            my $disabled = grep( /^(?:\w+_)?(?:$checking_types)$/, keys %$failures ) ? 1 : 0;
            $self->log_info( $disabled ? "disabled\n" : "enabled\n" );
            
            my $log_text;
            while (my ($type, $prereqs) = each %$failures) {
                while (my ($module, $status) = each %$prereqs) {
                    my $required = ($type =~ /^(?:\w+_)?(?:requires|conflicts)$/) ? 1 : 0;
                    my $prefix = ($required) ? '-' : '*';
                    $log_text .= "    $prefix $status->{message}\n";
                }
            }
            $self->log_warn($log_text) if $log_text && ! $self->quiet;
        }
        else {
            $self->log_info("enabled\n");
        }
    }
    
    $self->log_info("\n");
}

# TODO: STDERR output redirect is causing some installations to fail, commenting
# out until a fix is in place

# overriden just to hide pointless ugly warnings
sub check_installed_status {
    my $self = shift;
    
    open (my $olderr, ">&". fileno(STDERR));
    open(STDERR, "/dev/null");
    my $return = $self->SUPER::check_installed_status(@_);
    open(STDERR, ">&". fileno($olderr));
    return $return;
}

# extend to handle option checking (which takes an array ref) and code test
# checking (which takes a code ref and must return a message only on failure)
# and excludes_os (which takes an array ref of regexps).
# also handles more informative output of recommends section
sub prereq_failures {
    my ($self, $info) = @_;
    
    my @types = (@{ $self->prereq_action_types }, @extra_types);
    $info ||= {map {$_, $self->$_()} @types};
    
    my $out = {};
    foreach my $type (@types) {
        my $prereqs = $info->{$type} || next;
        
        my $status = {};
        if ($type eq 'test') {
            unless (keys %$out) {
                if (ref($prereqs) eq 'CODE') {
                    $status->{message} = &{$prereqs};
                    
                    # drop the code-ref to avoid Module::Build trying to store
                    # it with Data::Dumper, generating warnings. (And also, may
                    # be expensive to run the sub multiple times.)
                    $info->{$type} = $status->{message};
                }
                else {
                    $status->{message} = $prereqs;
                }
                $out->{$type}{'test'} = $status if $status->{message};
            }
        }
        elsif ($type eq 'options') {
            my @not_ok;
            foreach my $wanted_option (@{$prereqs}) {
                unless ($self->args($wanted_option)) {
                    push(@not_ok, $wanted_option);
                }
            }
            
            if (@not_ok > 0) {
                $status->{message} = "Command line option(s) '@not_ok' not supplied";
                $out->{$type}{'options'} = $status;
            }
        }
        elsif ($type eq 'excludes_os') {
            foreach my $os (@{$prereqs}) {
                if ($^O =~ /$os/i) {
                    $status->{message} = "This feature isn't supported under your OS ($os)";
                    $out->{$type}{'excludes_os'} = $status;
                    last;
                }
            }
        }
        else {
            while ( my ($modname, $spec) = each %$prereqs ) {
                $status = $self->check_installed_status($modname, $spec);
                
                if ($type =~ /^(?:\w+_)?conflicts$/) {
                    next if !$status->{ok};
                    $status->{conflicts} = delete $status->{need};
                    $status->{message} = "$modname ($status->{have}) conflicts with this distribution";
                }
                elsif ($type =~ /^(?:\w+_)?recommends$/) {
                    next if $status->{ok};
                    
                    my ($preferred_version, $why, $by_what) = split("/", $spec);
                    $by_what = join(", ", split(",", $by_what));
                    $by_what =~ s/, (\S+)$/ and $1/;
                    
                    $status->{message} = (!ref($status->{have}) && $status->{have} eq '<none>'
                                  ? "Optional prerequisite $modname is not installed"
                                  : "$modname ($status->{have}) is installed, but we prefer to have $preferred_version");
                    
                    $status->{message} .= "\n   (wanted for $why, used by $by_what)";
                    
                    if ($by_what =~ /\[circular dependency!\]/) {
                        $preferred_version = -1;
                    }
                    
                    my $installed = $self->install_optional($modname, $preferred_version, $status->{message});
                    next if $installed eq 'ok';
                    $status->{message} = $installed unless $installed eq 'skip';
                }
                elsif ($type =~ /^feature_requires/) {
                    next if $status->{ok};
                    
                    # if there is a test code-ref, drop it to avoid
                    # Module::Build trying to store it with Data::Dumper,
                    # generating warnings.
                    delete $info->{test};
                }
                else {
                    next if $status->{ok};
                    
                    my $installed = $self->install_required($modname, $spec, $status->{message});
                    next if $installed eq 'ok';
                    $status->{message} = $installed;
                }
                
                $out->{$type}{$modname} = $status;
            }
        }
    }
    
    return keys %{$out} ? $out : return;
}

# install an external module using CPAN prior to testing and installation
# should only be called by install_required or install_optional
sub install_prereq {
    my ($self, $desired, $version, $required) = @_;
    
    if ($self->under_cpan) {
        # Just add to the required hash, which CPAN >= 1.81 will check prior
        # to install
        $self->{properties}{requires}->{$desired} = $version;
        $self->log_info("   I'll get CPAN to prepend the installation of this\n");
        return 'ok';
    }
    else {
        my $question = $required ?  "$desired is absolutely required prior to installation: shall I install it now using a CPAN shell?" :
                                    "To install $desired I'll need to open a CPAN shell right now; is that OK?";
        my $do_install = $self->y_n($question.' y/n', 'y');
        
        if ($do_install) {
            # Here we use CPAN to actually install the desired module, the benefit
            # being we continue even if installation fails, and that this works
            # even when not using CPAN to install.
            require Cwd;
            require CPAN;
            
            # Save this because CPAN will chdir all over the place.
            my $cwd = Cwd::cwd();
            
            CPAN::Shell->install($desired);
            my $msg;
            my $expanded = CPAN::Shell->expand("Module", $desired);
            if ($expanded && $expanded->uptodate) {
                $self->log_info("\n\n*** (back in BioPerl Build.PL) ***\n * You chose to install $desired and it installed fine\n");
                $msg = 'ok';
            }
            else {
                $self->log_info("\n\n*** (back in BioPerl Build.PL) ***\n");
                $msg = "You chose to install $desired but it failed to install";
            }
            
            chdir $cwd or die "Cannot chdir() back to $cwd: $!";
            return $msg;
        }
        else {
            return $required ? "You chose not to install the REQUIRED module $desired: you'd better install it yourself manually!" :
                               "Even though you wanted the optional module $desired, you chose not to actually install it: do it yourself manually.";
        }
    }
}

# install required modules listed in 'requires' or 'build_requires' arg to
# new that weren't already installed. Should only be called by prereq_failures
sub install_required {
    my ($self, $desired, $version, $msg) = @_;
    
    $self->log_info(" - ERROR: $msg\n");
    
    return $self->install_prereq($desired, $version, 1);
}

# install optional modules listed in 'recommends' arg to new that weren't
# already installed. Should only be called by prereq_failures
sub install_optional {
    my ($self, $desired, $version, $msg) = @_;
    
    unless (defined $self->{ask_optional}) {
        $self->{ask_optional} = $self->args->{accept}
                              ? 'n' : $self->prompt("Install [a]ll optional external modules, [n]one, or choose [i]nteractively?", 'n');
    }
    return 'skip' if $self->{ask_optional} =~ /^n/i;
    
    my $install;
    if ($self->{ask_optional} =~ /^a/i) {
        $self->log_info(" * $msg\n");
        $install = 1;
    }
    else {
        $install = $self->y_n(" * $msg\n   Do you want to install it? y/n", 'n');
    }
    
    my $orig_version = $version;
    $version = 0 if $version == -1;
    if ($install && ! ($self->{ask_optional} =~ /^a/i && $orig_version == -1)) {
        return $self->install_prereq($desired, $version);
    }
    else {
        my $circular = ($self->{ask_optional} =~ /^a/i && $orig_version == -1) ? " - this is a circular dependency so doesn't get installed when installing 'all' modules. If you really want it, choose modules interactively." : '';
        $self->log_info(" * You chose not to install $desired$circular\n");
        return 'ok';
    }
}

# there's no official way to discover if being run by CPAN, we take an approach
# similar to that of Module::AutoInstall
sub under_cpan {
    my $self = shift;
    
    unless (defined $self->{under_cpan}) {
        ## modified from Module::AutoInstall
        
        my $cpan_env = $ENV{PERl5_CPAN_IS_RUNNING};
        if ($ENV{PERL5_CPANPLUS_IS_RUNNING}) {
            $self->{under_cpan} = $cpan_env ? 'CPAN' : 'CPANPLUS';
        }
        
        require CPAN;
        
        unless (defined $self->{under_cpan}) {
            if ($CPAN::VERSION > '1.89') {
                if ($cpan_env) {
                    $self->{under_cpan} = 'CPAN';
                }
                else {
                    $self->{under_cpan} = 0;
                }
            }
        }
        
        unless (defined $self->{under_cpan}) {
            # load cpan config
            if ($CPAN::HandleConfig::VERSION) {
                # Newer versions of CPAN have a HandleConfig module
                CPAN::HandleConfig->load;
            }
            else {
                # Older versions had the load method in Config directly
                CPAN::Config->load;
            }
            
            # Find the CPAN lock-file
            my $lock = File::Spec->catfile($CPAN::Config->{cpan_home}, '.lock');
            if (-f $lock) {
                # Module::AutoInstall now goes on to open the lock file and compare
                # its pid to ours, but we're not in a situation where we expect
                # the pids to match, so we take the windows approach for all OSes:
                # find out if we're in cpan_home
                my $cwd  = File::Spec->canonpath(Cwd::cwd());
                my $cpan = File::Spec->canonpath($CPAN::Config->{cpan_home});
                
                $self->{under_cpan} = index($cwd, $cpan) > -1;
            }
        }
        
        if ($self->{under_cpan}) {
            $self->log_info("(I think I'm being run by CPAN/CPANPLUS, so will rely on it to handle prerequisite installation)\n");
        }
        else {
            $self->log_info("(I think you ran Build.PL directly, so will use CPAN to install prerequisites on demand)\n");
            $self->{under_cpan} = 0;
        }
    }
    
    return $self->{under_cpan};
}

# overridden simply to not print the default answer if chosen by hitting return
sub prompt {
    my $self = shift;
    my $mess = shift or die "prompt() called without a prompt message";
    
    my $def;
    if ( $self->_is_unattended && !@_ ) {
        die <<EOF;
ERROR: This build seems to be unattended, but there is no default value
for this question.  Aborting.
EOF
    }
    $def = shift if @_;
    ($def, my $dispdef) = defined $def ? ($def, "[$def] ") : ('', ' ');
    
    local $|=1;
    print "$mess $dispdef";
  
    my $ans = $self->_readline();
  
    if ( !defined($ans)        # Ctrl-D or unattended
         or !length($ans) ) {  # User hit return
        #print "$def\n"; didn't like this!
        $ans = $def;
    }
    
    return $ans;
}

# like the Module::Build version, except that we always get version from
# dist_version
sub find_dist_packages {
    my $self = shift;
    
    # Only packages in .pm files are candidates for inclusion here.
    # Only include things in the MANIFEST, not things in developer's
    # private stock.
    
    my $manifest = $self->_read_manifest('MANIFEST') or die "Can't find dist packages without a MANIFEST file - run 'manifest' action first";
    
    # Localize
    my %dist_files = map { $self->localize_file_path($_) => $_ } keys %$manifest;
    
    my @pm_files = grep {exists $dist_files{$_}} keys %{ $self->find_pm_files };
    
    my $actual_version = $self->dist_version;
    
    # First, we enumerate all packages & versions,
    # seperating into primary & alternative candidates
    my( %prime, %alt );
    foreach my $file (@pm_files) {
        next if $dist_files{$file} =~ m{^t/};  # Skip things in t/
        
        my @path = split( /\//, $dist_files{$file} );
        (my $prime_package = join( '::', @path[1..$#path] )) =~ s/\.pm$//;
        
        my $pm_info = Module::Build::ModuleInfo->new_from_file( $file );
        
        foreach my $package ( $pm_info->packages_inside ) {
            next if $package eq 'main';  # main can appear numerous times, ignore
            next if grep /^_/, split( /::/, $package ); # private package, ignore
            
            my $version = $pm_info->version( $package );
            if ($version && $version != $actual_version) {
                $self->log_warn("Package $package had version $version!\n");
            }
            $version = $actual_version;
            
            if ( $package eq $prime_package ) {
                if ( exists( $prime{$package} ) ) {
                    # M::B::ModuleInfo will handle this conflict
                    die "Unexpected conflict in '$package'; multiple versions found.\n";
                }
                else {
                    $prime{$package}{file} = $dist_files{$file};
                    $prime{$package}{version} = $version if defined( $version );
                }
            }
            else {
                push( @{$alt{$package}}, { file => $dist_files{$file}, version => $version } );
            }
        }
    }
    
    # Then we iterate over all the packages found above, identifying conflicts
    # and selecting the "best" candidate for recording the file & version
    # for each package.
    foreach my $package ( keys( %alt ) ) {
        my $result = $self->_resolve_module_versions( $alt{$package} );
        
        if ( exists( $prime{$package} ) ) { # primary package selected
            if ( $result->{err} ) {
                # Use the selected primary package, but there are conflicting
                 # errors amoung multiple alternative packages that need to be
                 # reported
                 $self->log_warn("Found conflicting versions for package '$package'\n" .
                                 "  $prime{$package}{file} ($prime{$package}{version})\n" . $result->{err});
            }
            elsif ( defined( $result->{version} ) ) {
                # There is a primary package selected, and exactly one
                # alternative package
                
                if ( exists( $prime{$package}{version} ) && defined( $prime{$package}{version} ) ) {
                    # Unless the version of the primary package agrees with the
                    # version of the alternative package, report a conflict
                    if ( $self->compare_versions( $prime{$package}{version}, '!=', $result->{version} ) ) {
                        $self->log_warn("Found conflicting versions for package '$package'\n" .
                                        "  $prime{$package}{file} ($prime{$package}{version})\n" .
                                        "  $result->{file} ($result->{version})\n");
                    }
                }
                else {
                  # The prime package selected has no version so, we choose to
                  # use any alternative package that does have a version
                  $prime{$package}{file}    = $result->{file};
                  $prime{$package}{version} = $result->{version};
                }
            }
            else {
                # no alt package found with a version, but we have a prime
                # package so we use it whether it has a version or not
            }
        }
        else { # No primary package was selected, use the best alternative
            if ( $result->{err} ) {
                $self->log_warn("Found conflicting versions for package '$package'\n" . $result->{err});
            }
            
            # Despite possible conflicting versions, we choose to record
            # something rather than nothing
            $prime{$package}{file}    = $result->{file};
            $prime{$package}{version} = $result->{version} if defined( $result->{version} );
        }
    }
  
    # Stringify versions
    for (grep exists $_->{version}, values %prime) {
        $_->{version} = $_->{version}->stringify if ref($_->{version});
    }
  
    return \%prime;
}

# our recommends syntax contains extra info that needs to be ignored at this
# stage
sub _parse_conditions {
    my ($self, $spec) = @_;
    
    ($spec) = split("/", $spec);
    
    if ($spec =~ /^\s*([\w.]+)\s*$/) { # A plain number, maybe with dots, letters, and underscores
        return (">= $spec");
    }
    else {
        return split /\s*,\s*/, $spec;
    }
}

# when generating META.yml, we output optional_features syntax (instead of
# recommends syntax). Note that as of CPAN v1.9402 nothing useful is done
# with this information, which is why we implement our own request to install
# the optional modules in install_optional().
# Also note that CPAN PLUS complains with an [ERROR] when it sees this META.yml,
# but it isn't fatal and installation continues fine.

# 'recommends' groups broken up now into separate modules and grouping the
# 'requires' instead of lumping modules together (quotes were choking YAML
# parsing). Now passes Parse::CPAN::Meta w/o errors.
# -cjfields 9-17-09

sub prepare_metadata {
    my ($self, $node, $keys) = @_;
    my $p = $self->{properties};
    
    # A little helper sub
    my $add_node = sub {
        my ($name, $val) = @_;
        $node->{$name} = $val;
        push @$keys, $name if $keys;
    };
    
    foreach (qw(dist_name dist_version dist_author dist_abstract license)) {
        (my $name = $_) =~ s/^dist_//;
        $add_node->($name, $self->$_());
        die "ERROR: Missing required field '$_' for META.yml\n" unless defined($node->{$name}) && length($node->{$name});
    }
    $node->{version} = '' . $node->{version}; # Stringify version objects
    
    if (defined( $self->license ) && defined( my $url = $self->valid_licenses->{ $self->license } )) {
        $node->{resources}{license} = $url;
    }
    
    foreach ( @{$self->prereq_action_types} ) {
        if (exists $p->{$_} and keys %{ $p->{$_} }) {
            if ($_ eq 'recommends') {
                my $hash;
                while (my ($req, $val) = each %{ $p->{$_} }) {
                    my ($ver, $why, $mods) = split("/", $val);
                    for my $used_by (split ',',$mods) {
                        $used_by =~ s{^(\S+)\s.*$}{$1};
                        if (exists $hash->{$used_by}) {
                            push @{$hash->{$used_by}->{requires}}, {$req => $ver};
                        } else {
                            $hash->{$used_by} = {description => $why,
                                    requires    => [{$req => $ver}]};
                        }
                    }
                }
                $add_node->('optional_features', $hash);
            }
            else {
                $add_node->($_, $p->{$_});
            }
        }
    }
    
    if (exists $p->{dynamic_config}) {
        $add_node->('dynamic_config', $p->{dynamic_config});
    }
    my $pkgs = eval { $self->find_dist_packages };
    if ($@) {
        $self->log_warn("$@\nWARNING: Possible missing or corrupt 'MANIFEST' file.\n" . "Nothing to enter for 'provides' field in META.yml\n");
    }
    else {
        $node->{provides} = $pkgs if %$pkgs;
    };
    
    if (exists $p->{no_index}) {
        $add_node->('no_index', $p->{no_index});
    }
    
    $add_node->('generated_by', "Module::Build version $Module::Build::VERSION");
    
    $add_node->('meta-spec', 
            {version => '1.2',
             url     => 'http://module-build.sourceforge.net/META-spec-v1.2.html',
            });
    
    while (my($k, $v) = each %{$self->meta_add}) {
        $add_node->($k, $v);
    }
    
    while (my($k, $v) = each %{$self->meta_merge}) {
        $self->_hash_merge($node, $k, $v);
    }
    
    return $node;
}

# let us store extra things persistently in _build
sub _construct {
    my $self = shift;
    
    # calling SUPER::_construct will dump some of the input to this sub out
    # with Data::Dumper, which will complain about code refs. So we replace
    # any code refs with dummies first, then put them back afterwards
    my %in_hash = @_;
    my $auto_features = $in_hash{auto_features} if defined $in_hash{auto_features};
    my %code_refs;
    if ($auto_features) {
        while (my ($key, $hash) = each %{$auto_features}) {
            while (my ($sub_key, $val) = each %{$hash}) {
                if (ref($val) && ref($val) eq 'CODE') {
                    $hash->{$sub_key} = 'CODE_ref';
                    $code_refs{$key}->{$sub_key} = $val;
                }
            }
        }
    }
    
    $self = $self->SUPER::_construct(@_);
    
    my ($p, $ph) = ($self->{properties}, $self->{phash});
    
    if (keys %code_refs) {
        while (my ($key, $hash) = each %{$auto_features}) {
            if (defined $code_refs{$key}) {
                while (my ($sub_key, $code_ref) = each %{$code_refs{$key}}) {
                    $hash->{$sub_key} = $code_ref;
                }
                $ph->{auto_features}->{$key} = $hash;
            }
        }
    }
    
    foreach (qw(manifest_skip post_install_scripts)) {
        my $file = File::Spec->catfile($self->config_dir, $_);
        $ph->{$_} = Module::Build::Notes->new(file => $file);
        $ph->{$_}->restore if -e $file;
    }
    
    return $self;
}
sub write_config {
    my $self = shift;
    $self->SUPER::write_config;
    
    # write extra things
    $self->{phash}{$_}->write() foreach qw(manifest_skip post_install_scripts);
    
    # be even more certain we can reload ourselves during a resume by copying
    # ourselves to _build\lib
    # this is only possible for the core distribution where we are actually
    # present in the distribution
    my $self_filename = File::Spec->catfile('Bio', 'Root', 'Build.pm');
    -e $self_filename || return;
    
    my $filename = File::Spec->catfile($self->{properties}{config_dir}, 'lib', 'Bio', 'Root', 'Build.pm');
    my $filedir  = File::Basename::dirname($filename);
    
    File::Path::mkpath($filedir);
    warn "Can't create directory $filedir: $!" unless -d $filedir;
    
    File::Copy::copy($self_filename, $filename);
    warn "Unable to copy 'Bio/Root/Build.pm' to '$filename'\n" unless -e $filename;
}

# add a file to the default MANIFEST.SKIP
sub add_to_manifest_skip {
    my $self = shift;
    my %files = map {$self->localize_file_path($_), 1} @_;
    $self->{phash}{manifest_skip}->write(\%files);
}

# we always generate a new MANIFEST and MANIFEST.SKIP here, instead of allowing
# existing files to remain
sub ACTION_manifest {
    my ($self) = @_;
    
    my $maniskip = 'MANIFEST.SKIP';
    if ( -e 'MANIFEST' || -e $maniskip ) {
        $self->log_warn("MANIFEST files already exist, will overwrite them\n");
        unlink('MANIFEST');
        unlink($maniskip);
    }
    $self->_write_default_maniskip($maniskip);
    
    require ExtUtils::Manifest;  # ExtUtils::Manifest is not warnings clean.
    local ($^W, $ExtUtils::Manifest::Quiet) = (0,1);
    ExtUtils::Manifest::mkmanifest();
}

# extended to add extra things to the default MANIFEST.SKIP
sub _write_default_maniskip {
    my $self = shift;
    $self->SUPER::_write_default_maniskip;
    
    my @extra = keys %{$self->{phash}{manifest_skip}->read};
    if (@extra) {
        open(my $fh, '>>', 'MANIFEST.SKIP') or die "Could not open MANIFEST.SKIP file\n";
        print $fh "\n# Avoid additional run-time generated things\n";
        foreach my $line (@extra) {
            print $fh $line, "\n";
        }
        close($fh);
    }
}

# extended to run scripts post-installation
sub ACTION_install {
  my ($self) = @_;
  require ExtUtils::Install;
  $self->depends_on('build');
  ExtUtils::Install::install($self->install_map, !$self->quiet, 0, $self->{args}{uninst}||0);
  $self->run_post_install_scripts;
}
sub add_post_install_script {
    my $self = shift;
    my %files = map {$self->localize_file_path($_), 1} @_;
    $self->{phash}{post_install_scripts}->write(\%files);
}
sub run_post_install_scripts {
    my $self = shift;
    my @scripts = keys %{$self->{phash}{post_install_scripts}->read};
    foreach my $script (@scripts) {
        $self->run_perl_script($script);
    }
}

# for use with auto_features, which should require LWP::UserAgent as one of
# its reqs
sub test_internet {
    eval {require LWP::UserAgent;};
    if ($@) {
        # ideally this won't happen because auto_feature already specified
        # LWP::UserAgent, so this sub wouldn't get called if LWP not installed
        return "LWP::UserAgent not installed";
    }
    my $ua = LWP::UserAgent->new;
    $ua->timeout(10);
    $ua->env_proxy;
    my $response = $ua->get('http://search.cpan.org/');
    unless ($response->is_success) {
        return "Could not connect to the internet (http://search.cpan.org/)";
    }
    return;
}

# nice directory names for dist-related actions
sub dist_dir {
    my ($self) = @_;
    my $version = $self->dist_version;
    if ($version =~ /^\d\.\d{6}\d$/) {
        # 1.x.x.100 returned as 1.x.x.1
        $version .= '00';
    }
    $version =~ s/00(\d)/$1./g;
    $version =~ s/\.$//;
    
    if (my ($minor, $rev) = $version =~ /^\d\.(\d)\.\d\.(\d+)$/) {
        my $dev = ! ($minor % 2 == 0);
        if ($rev == 100) {
            my $replace = $dev ? "_$rev" : '';
            $version =~ s/\.\d+$/$replace/;
        }
        elsif ($rev < 100) {
            $rev = sprintf("%03d", $rev);
            $version =~ s/\.\d+$/_$rev-RC/;
        }
        else {
            $rev -= 100 unless $dev;
            my $replace = $dev ? "_$rev" : ".$rev";
            $version =~ s/\.\d+$/$replace/;
        }
    }
    
    return "$self->{properties}{dist_name}-$version";
}
sub ppm_name {
    my $self = shift;
    return $self->dist_dir.'-ppm';
}

# generate complete ppd4 version file
sub ACTION_ppd {
    my $self = shift;
    
    my $file = $self->make_ppd(%{$self->{args}});
    $self->add_to_cleanup($file);
    $self->add_to_manifest_skip($file);
}

# add pod2htm temp files to MANIFEST.SKIP, generated during ppmdist most likely
sub htmlify_pods {
    my $self = shift;
    $self->SUPER::htmlify_pods(@_);
    $self->add_to_manifest_skip('pod2htm*');
}

# don't copy across man3 docs since they're of little use under Windows and
# have bad filenames
sub ACTION_ppmdist {
    my $self = shift;
    my @types = $self->install_types(1);
    $self->SUPER::ACTION_ppmdist(@_);
    $self->install_types(0);
}

# when supplied a true value, pretends libdoc doesn't exist (preventing man3
# installation for ppmdist). when supplied false, they exist again
sub install_types {
    my ($self, $no_libdoc) = @_;
    $self->{no_libdoc} = $no_libdoc if defined $no_libdoc;
    my @types = $self->SUPER::install_types;
    if ($self->{no_libdoc}) {
        my @altered_types;
        foreach my $type (@types) {
            push(@altered_types, $type) unless $type eq 'libdoc';
        }
        return @altered_types;
    }
    return @types;
}

# overridden from Module::Build::PPMMaker for ppd4 compatability
sub make_ppd {
    my ($self, %args) = @_;
    
    require Module::Build::PPMMaker;
    my $mbp = Module::Build::PPMMaker->new();
    
    my %dist;
    foreach my $info (qw(name author abstract version)) {
        my $method = "dist_$info";
        $dist{$info} = $self->$method() or die "Can't determine distribution's $info\n";
    }
    $dist{codebase} = $self->ppm_name.'.tar.gz';
    $mbp->_simple_xml_escape($_) foreach $dist{abstract}, $dist{codebase}, @{$dist{author}};
    
    my (undef, undef, undef, $mday, $mon, $year) = localtime();
    $year += 1900;
    $mon++;
    my $date = "$year-$mon-$mday";
    
    my $softpkg_version = $self->dist_dir;
    $softpkg_version =~ s/^$dist{name}-//;
    
    # to avoid a ppm bug, instead of including the requires in the softpackage
    # for the distribution we're making, we'll make a seperate Bundle::
    # softpackage that contains all the requires, and require only the Bundle in
    # the real softpackage
    my ($bundle_name) = $dist{name} =~ /^.+-(.+)/;
    $bundle_name ||= 'core';
    $bundle_name =~ s/^(\w)/\U$1/;
    my $bundle_dir = "Bundle-BioPerl-$bundle_name-$softpkg_version-ppm";
    my $bundle_file = "$bundle_dir.tar.gz";
    my $bundle_softpkg_name = "Bundle-BioPerl-$bundle_name";
    $bundle_name = "Bundle::BioPerl::$bundle_name";
    
    # header
    my $ppd = <<"PPD";
    <SOFTPKG NAME=\"$dist{name}\" VERSION=\"$softpkg_version\" DATE=\"$date\">
        <TITLE>$dist{name}</TITLE>
        <ABSTRACT>$dist{abstract}</ABSTRACT>
@{[ join "\n", map "        <AUTHOR>$_</AUTHOR>", @{$dist{author}} ]}
        <PROVIDE NAME=\"$dist{name}::\" VERSION=\"$dist{version}\"/>
PPD
    
    # provide section
    foreach my $pm (@{$self->rscan_dir('Bio', qr/\.pm$/)}) {
        # convert these filepaths to Module names
        $pm =~ s/\//::/g;
        $pm =~ s/\.pm//;
        
        $ppd .= sprintf(<<'EOF', $pm, $dist{version});
        <PROVIDE NAME="%s" VERSION="%s"/>
EOF
    }
    
    # rest of softpkg
    $ppd .= <<"PPD";
        <IMPLEMENTATION>
            <ARCHITECTURE NAME=\"MSWin32-x86-multi-thread-5.8\"/>
            <CODEBASE HREF=\"$dist{codebase}\"/>
            <REQUIRE NAME=\"$bundle_name\" VERSION=\"$dist{version}\"/>
        </IMPLEMENTATION>
    </SOFTPKG>
PPD
    
    # now a new softpkg for the bundle
    $ppd .= <<"PPD";
    
    <SOFTPKG NAME=\"$bundle_softpkg_name\" VERSION=\"$softpkg_version\" DATE=\"$date\">
        <TITLE>$bundle_name</TITLE>
        <ABSTRACT>Bundle of pre-requisites for $dist{name}</ABSTRACT>
@{[ join "\n", map "        <AUTHOR>$_</AUTHOR>", @{$dist{author}} ]}
        <PROVIDE NAME=\"$bundle_name\" VERSION=\"$dist{version}\"/>
        <IMPLEMENTATION>
            <ARCHITECTURE NAME=\"MSWin32-x86-multi-thread-5.8\"/>
            <CODEBASE HREF=\"$bundle_file\"/>
PPD
    
    # required section
    # we do both requires and recommends to make installation on Windows as
    # easy (mindless) as possible
    for my $type ('requires', 'recommends') {
        my $prereq = $self->$type;
        while (my ($modname, $version) = each %$prereq) {
            next if $modname eq 'perl';
            ($version) = split("/", $version) if $version =~ /\//;
            
            # Module names must have at least one ::
            unless ($modname =~ /::/) {
                $modname .= '::';
            }
            
            # Bio::Root::Version number comes out as triplet number like 1.5.2;
            # convert to our own version
            if ($modname eq 'Bio::Root::Version') {
                $version = $dist{version};
            }
            
            $ppd .= sprintf(<<'EOF', $modname, $version || '');
            <REQUIRE NAME="%s" VERSION="%s"/>
EOF
        }
    }
    
    # footer
    $ppd .= <<'EOF';
        </IMPLEMENTATION>
    </SOFTPKG>
EOF
    
    my $ppd_file = "$dist{name}.ppd";
    my $fh = IO::File->new(">$ppd_file") or die "Cannot write to $ppd_file: $!";
    print $fh $ppd;
    close $fh;
    
    $self->delete_filetree($bundle_dir);
    mkdir($bundle_dir) or die "Cannot create '$bundle_dir': $!";
    $self->make_tarball($bundle_dir);
    $self->delete_filetree($bundle_dir);
    $self->add_to_cleanup($bundle_file);
    $self->add_to_manifest_skip($bundle_file);
    
    return $ppd_file;
}

# we make all archive formats we want, not just .tar.gz
# we also auto-run manifest action, since we always want to re-create
# MANIFEST and MANIFEST.SKIP just-in-time
sub ACTION_dist {
    my ($self) = @_;
    
    $self->depends_on('manifest');
    $self->depends_on('distdir');
    
    my $dist_dir = $self->dist_dir;
    
    $self->make_zip($dist_dir);
    $self->make_tarball($dist_dir);
    $self->delete_filetree($dist_dir);
}

# makes zip file for windows users and bzip2 files as well
sub make_zip {
    my ($self, $dir, $file) = @_;
    $file ||= $dir;
    
    $self->log_info("Creating $file.zip\n");
    my $zip_flags = $self->verbose ? '-r' : '-rq';
    $self->do_system($self->split_like_shell("zip"), $zip_flags, "$file.zip", $dir);
    
    $self->log_info("Creating $file.bz2\n");
    require Archive::Tar;
    # Archive::Tar versions >= 1.09 use the following to enable a compatibility
    # hack so that the resulting archive is compatible with older clients.
    $Archive::Tar::DO_NOT_USE_PREFIX = 0;
    my $files = $self->rscan_dir($dir);
    Archive::Tar->create_archive("$file.tar", 0, @$files);
    $self->do_system($self->split_like_shell("bzip2"), "-k", "$file.tar");
}

# a method that can be called in a Build.PL script to ask the user if they want
# internet tests.
# Should only be called if you have tested for yourself that
# $build->feature('Network') is true
sub prompt_for_network {
    my ($self, $accept) = @_;

    my $proceed = $accept ? 0 : $self->y_n("Do you want to run tests that require connection to servers across the internet\n(likely to cause some failures)? y/n", 'n');
    
    if ($proceed) {
        $self->notes(network => 1);
        $self->log_info("  - will run internet-requiring tests\n");
        my $use_email = $self->y_n("Do you want to run tests requiring a valid email address? y/n",'n');
        if ($use_email) {
            my $address = $self->prompt("Enter email address:");
            $self->notes(email => $address);
        }
    }
    else {
        $self->notes(network => 0);
        $self->log_info("  - will not run internet-requiring tests\n");
    }
}

1;<|MERGE_RESOLUTION|>--- conflicted
+++ resolved
@@ -85,11 +85,7 @@
 use strict;
 use warnings;
 
-<<<<<<< HEAD
-our $VERSION = '1.006001';
-=======
 our $VERSION = '1.006900'; # pre-1.7
->>>>>>> 6213d4af
 our @extra_types = qw(options excludes_os feature_requires test); # test must always be last in the list!
 our $checking_types = "requires|conflicts|".join("|", @extra_types);
 
