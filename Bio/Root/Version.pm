--- conflicted
+++ resolved
@@ -98,11 +98,7 @@
 package Bio::Root::Version;
 use strict;
 
-<<<<<<< HEAD
-our $VERSION = '1.006001';
-=======
 our $VERSION = '1.006900'; # pre-1.7
->>>>>>> 6213d4af
 $VERSION = eval $VERSION;
 
 sub import {
