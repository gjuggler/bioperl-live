--- conflicted
+++ resolved
@@ -131,11 +131,7 @@
   my $self = $class->SUPER::new(@args);
   my ($hsps, $name,$query_len,$desc, $acc, $locus, $length,
       $score,$algo,$signif,$bits, $p,
-<<<<<<< HEAD
-      $rank, $hsp_factory, $gi) = $self->_rearrange([qw(HSPS
-=======
       $rank, $hsp_factory, $gi, $iter, $found) = $self->_rearrange([qw(HSPS
->>>>>>> 6213d4af
                                      NAME 
                                      QUERY_LEN
                                      DESCRIPTION
@@ -168,11 +164,8 @@
   defined $rank        && $self->rank($rank);
   defined $hsp_factory && $self->hsp_factory($hsp_factory);
   defined $gi          && $self->ncbi_gi($gi);
-<<<<<<< HEAD
-=======
   defined $iter        && $self->iteration($iter);
   defined $found       && $self->found_again($found);  
->>>>>>> 6213d4af
   # p() has a weird interface, so this is a hack workaround
   if (defined $p) {
       $self->{_p} = $p;
