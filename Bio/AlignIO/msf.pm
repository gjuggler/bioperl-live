--- conflicted
+++ resolved
@@ -153,15 +153,9 @@
 #  If $end <= 0, we have either reached the end of
 #  file in <> or we have encountered some other error
 
-<<<<<<< HEAD
-   }
-   return $aln if $aln->num_sequences;
-   return;
-=======
     }
     return $aln if $aln->num_sequences;
     return;
->>>>>>> 6213d4af
 }
 
 
